--- conflicted
+++ resolved
@@ -1,1596 +1,1592 @@
-# -*- coding: utf-8 -*-
-#
-# Copyright © Spyder Project Contributors
-# Licensed under the terms of the MIT License
-# (see spyder/__init__.py for details)
-
-"""
-IPython Console plugin based on QtConsole
-"""
-
-# pylint: disable=C0103
-# pylint: disable=R0903
-# pylint: disable=R0911
-# pylint: disable=R0201
-
-# Standard library imports
-import atexit
-import codecs
-import os
-import os.path as osp
-import uuid
-import sys
-
-# Third party imports
-from jupyter_client.connect import find_connection_file
-from jupyter_core.paths import jupyter_config_dir, jupyter_runtime_dir
-from qtconsole.client import QtKernelClient
-from qtconsole.manager import QtKernelManager
-from qtpy import PYQT5
-from qtpy.compat import getopenfilename
-from qtpy.QtCore import Qt, Signal, Slot
-from qtpy.QtWidgets import (QApplication, QCheckBox, QDialog, QDialogButtonBox,
-                            QFormLayout, QGridLayout, QGroupBox, QHBoxLayout,
-                            QLabel, QLineEdit, QMessageBox, QPushButton,
-                            QTabWidget, QVBoxLayout, QWidget)
-from traitlets.config.loader import Config, load_pyconfig_files
-from zmq.ssh import tunnel as zmqtunnel
-try:
-    import pexpect
-except ImportError:
-    pexpect = None
-
-# Local imports
-from spyder import dependencies
-from spyder.config.base import (_, DEV, get_conf_path, get_home_dir,
-                                get_module_path)
-from spyder.config.main import CONF
-from spyder.plugins import SpyderPluginWidget
-from spyder.plugins.configdialog import PluginConfigPage
-from spyder.py3compat import is_string, PY2, to_text_string
-from spyder.utils.ipython.kernelspec import SpyderKernelSpec
-from spyder.utils.ipython.style import create_qss_style
-from spyder.utils.qthelpers import create_action, MENU_SEPARATOR
-from spyder.utils import icon_manager as ima
-from spyder.utils import encoding, programs
-from spyder.utils.misc import get_error_match, remove_backslashes
-from spyder.widgets.findreplace import FindReplace
-from spyder.widgets.ipythonconsole import ClientWidget
-from spyder.widgets.tabs import Tabs
-
-
-# Dependencies
-SYMPY_REQVER = '>=0.7.3'
-dependencies.add("sympy", _("Symbolic mathematics in the IPython Console"),
-                 required_version=SYMPY_REQVER, optional=True)
-
-CYTHON_REQVER = '>=0.21'
-dependencies.add("cython", _("Run Cython files in the IPython Console"),
-                 required_version=CYTHON_REQVER, optional=True)
-
-QTCONSOLE_REQVER = ">=4.2.0"
-dependencies.add("qtconsole", _("Integrate the IPython console"),
-                 required_version=QTCONSOLE_REQVER)
-
-IPYTHON_REQVER = ">=4.0;<6.0" if PY2 else ">=4.0"
-dependencies.add("IPython", _("IPython interactive python environment"),
-                 required_version=IPYTHON_REQVER)
-
-#------------------------------------------------------------------------------
-# Existing kernels
-#------------------------------------------------------------------------------
-# Replacing pyzmq openssh_tunnel method to work around the issue
-# https://github.com/zeromq/pyzmq/issues/589 which was solved in pyzmq
-# https://github.com/zeromq/pyzmq/pull/615
-def _stop_tunnel(cmd):
-    pexpect.run(cmd)
-
-def openssh_tunnel(self, lport, rport, server, remoteip='127.0.0.1',
-                   keyfile=None, password=None, timeout=0.4):
-    if pexpect is None:
-        raise ImportError("pexpect unavailable, use paramiko_tunnel")
-    ssh="ssh "
-    if keyfile:
-        ssh += "-i " + keyfile
-    
-    if ':' in server:
-        server, port = server.split(':')
-        ssh += " -p %s" % port
-    
-    cmd = "%s -O check %s" % (ssh, server)
-    (output, exitstatus) = pexpect.run(cmd, withexitstatus=True)
-    if not exitstatus:
-        pid = int(output[output.find("(pid=")+5:output.find(")")]) 
-        cmd = "%s -O forward -L 127.0.0.1:%i:%s:%i %s" % (
-            ssh, lport, remoteip, rport, server)
-        (output, exitstatus) = pexpect.run(cmd, withexitstatus=True)
-        if not exitstatus:
-            atexit.register(_stop_tunnel, cmd.replace("-O forward",
-                                                      "-O cancel",
-                                                      1))
-            return pid
-    cmd = "%s -f -S none -L 127.0.0.1:%i:%s:%i %s sleep %i" % (
-                                  ssh, lport, remoteip, rport, server, timeout)
-    
-    # pop SSH_ASKPASS from env
-    env = os.environ.copy()
-    env.pop('SSH_ASKPASS', None)
-    
-    ssh_newkey = 'Are you sure you want to continue connecting'
-    tunnel = pexpect.spawn(cmd, env=env)
-    failed = False
-    while True:
-        try:
-            i = tunnel.expect([ssh_newkey, '[Pp]assword:'], timeout=.1)
-            if i==0:
-                host = server.split('@')[-1]
-                question = _("The authenticity of host <b>%s</b> can't be "
-                             "established. Are you sure you want to continue "
-                             "connecting?") % host
-                reply = QMessageBox.question(self, _('Warning'), question,
-                                             QMessageBox.Yes | QMessageBox.No,
-                                             QMessageBox.No)
-                if reply == QMessageBox.Yes:
-                    tunnel.sendline('yes')
-                    continue
-                else:
-                    tunnel.sendline('no')
-                    raise RuntimeError(
-                       _("The authenticity of the host can't be established"))
-            if i==1 and password is not None:
-                tunnel.sendline(password) 
-        except pexpect.TIMEOUT:
-            continue
-        except pexpect.EOF:
-            if tunnel.exitstatus:
-                raise RuntimeError(_("Tunnel '%s' failed to start") % cmd)
-            else:
-                return tunnel.pid
-        else:
-            if failed or password is None:
-                raise RuntimeError(_("Could not connect to remote host"))
-                # TODO: Use this block when pyzmq bug #620 is fixed
-                # # Prompt a passphrase dialog to the user for a second attempt
-                # password, ok = QInputDialog.getText(self, _('Password'),
-                #             _('Enter password for: ') + server,
-                #             echo=QLineEdit.Password)
-                # if ok is False:
-                #      raise RuntimeError('Could not connect to remote host.') 
-            tunnel.sendline(password)
-            failed = True
-
-
-class KernelConnectionDialog(QDialog):
-    """Dialog to connect to existing kernels (either local or remote)"""
-    
-    def __init__(self, parent=None):
-        super(KernelConnectionDialog, self).__init__(parent)
-        self.setWindowTitle(_('Connect to an existing kernel'))
-        
-        main_label = QLabel(_("Please enter the connection info of the kernel "
-                              "you want to connect to. For that you can "
-                              "either select its JSON connection file using "
-                              "the <tt>Browse</tt> button, or write directly "
-                              "its id, in case it's a local kernel (for "
-                              "example <tt>kernel-3764.json</tt> or just "
-                              "<tt>3764</tt>)."))
-        main_label.setWordWrap(True)
-        main_label.setAlignment(Qt.AlignJustify)
-        
-        # connection file
-        cf_label = QLabel(_('Connection info:'))
-        self.cf = QLineEdit()
-        self.cf.setPlaceholderText(_('Path to connection file or kernel id'))
-        self.cf.setMinimumWidth(250)
-        cf_open_btn = QPushButton(_('Browse'))
-        cf_open_btn.clicked.connect(self.select_connection_file)
-
-        cf_layout = QHBoxLayout()
-        cf_layout.addWidget(cf_label)
-        cf_layout.addWidget(self.cf)
-        cf_layout.addWidget(cf_open_btn)
-        
-        # remote kernel checkbox 
-        self.rm_cb = QCheckBox(_('This is a remote kernel'))
-        
-        # ssh connection 
-        self.hn = QLineEdit()
-        self.hn.setPlaceholderText(_('username@hostname:port'))
-        
-        self.kf = QLineEdit()
-        self.kf.setPlaceholderText(_('Path to ssh key file'))
-        kf_open_btn = QPushButton(_('Browse'))
-        kf_open_btn.clicked.connect(self.select_ssh_key)
-
-        kf_layout = QHBoxLayout()
-        kf_layout.addWidget(self.kf)
-        kf_layout.addWidget(kf_open_btn)
-        
-        self.pw = QLineEdit()
-        self.pw.setPlaceholderText(_('Password or ssh key passphrase'))
-        self.pw.setEchoMode(QLineEdit.Password)
-
-        ssh_form = QFormLayout()
-        ssh_form.addRow(_('Host name'), self.hn)
-        ssh_form.addRow(_('Ssh key'), kf_layout)
-        ssh_form.addRow(_('Password'), self.pw)
-        
-        # Ok and Cancel buttons
-        self.accept_btns = QDialogButtonBox(
-            QDialogButtonBox.Ok | QDialogButtonBox.Cancel,
-            Qt.Horizontal, self)
-
-        self.accept_btns.accepted.connect(self.accept)
-        self.accept_btns.rejected.connect(self.reject)
-
-        # Dialog layout
-        layout = QVBoxLayout(self)
-        layout.addWidget(main_label)
-        layout.addLayout(cf_layout)
-        layout.addWidget(self.rm_cb)
-        layout.addLayout(ssh_form)
-        layout.addWidget(self.accept_btns)
-                
-        # remote kernel checkbox enables the ssh_connection_form
-        def ssh_set_enabled(state):
-            for wid in [self.hn, self.kf, kf_open_btn, self.pw]:
-                wid.setEnabled(state)
-            for i in range(ssh_form.rowCount()):
-                ssh_form.itemAt(2 * i).widget().setEnabled(state)
-       
-        ssh_set_enabled(self.rm_cb.checkState())
-        self.rm_cb.stateChanged.connect(ssh_set_enabled)
-
-    def select_connection_file(self):
-        cf = getopenfilename(self, _('Open connection file'),
-                             jupyter_runtime_dir(), '*.json;;*.*')[0]
-        self.cf.setText(cf)
-
-    def select_ssh_key(self):
-        kf = getopenfilename(self, _('Select ssh key'),
-                             get_home_dir(), '*.pem;;*.*')[0]
-        self.kf.setText(kf)
-
-    @staticmethod
-    def get_connection_parameters(parent=None, dialog=None):
-        if not dialog:
-            dialog = KernelConnectionDialog(parent)
-        result = dialog.exec_()
-        is_remote = bool(dialog.rm_cb.checkState())
-        accepted = result == QDialog.Accepted
-        if is_remote:
-            falsy_to_none = lambda arg: arg if arg else None
-            return (dialog.cf.text(),            # connection file
-                falsy_to_none(dialog.hn.text()), # host name
-                falsy_to_none(dialog.kf.text()), # ssh key file
-                falsy_to_none(dialog.pw.text()), # ssh password
-                accepted)                        # ok
-        else:
-            path = dialog.cf.text()
-            _dir, filename = osp.dirname(path), osp.basename(path)
-            if _dir == '' and not filename.endswith('.json'):
-                path = osp.join(jupyter_runtime_dir(), 'kernel-'+path+'.json')
-            return (path, None, None, None, accepted)
-
-
-#------------------------------------------------------------------------------
-# Config page
-#------------------------------------------------------------------------------
-class IPythonConsoleConfigPage(PluginConfigPage):
-
-    def __init__(self, plugin, parent):
-        PluginConfigPage.__init__(self, plugin, parent)
-        self.get_name = lambda: _("IPython console")
-
-    def setup_page(self):
-        newcb = self.create_checkbox
-        
-        # Interface Group
-        interface_group = QGroupBox(_("Interface"))
-        banner_box = newcb(_("Display initial banner"), 'show_banner',
-                      tip=_("This option lets you hide the message shown at\n"
-                            "the top of the console when it's opened."))
-        pager_box = newcb(_("Use a pager to display additional text inside "
-                            "the console"), 'use_pager',
-                            tip=_("Useful if you don't want to fill the "
-                                  "console with long help or completion texts.\n"
-                                  "Note: Use the Q key to get out of the "
-                                  "pager."))
-        calltips_box = newcb(_("Display balloon tips"), 'show_calltips')
-        ask_box = newcb(_("Ask for confirmation before closing"),
-                        'ask_before_closing')
-
-        interface_layout = QVBoxLayout()
-        interface_layout.addWidget(banner_box)
-        interface_layout.addWidget(pager_box)
-        interface_layout.addWidget(calltips_box)
-        interface_layout.addWidget(ask_box)
-        interface_group.setLayout(interface_layout)
-
-        comp_group = QGroupBox(_("Completion Type"))
-        comp_label = QLabel(_("Decide what type of completion to use"))
-        comp_label.setWordWrap(True)
-        completers = [(_("Graphical"), 0), (_("Terminal"), 1), (_("Plain"), 2)]
-        comp_box = self.create_combobox(_("Completion:")+"   ", completers,
-                                        'completion_type')
-        comp_layout = QVBoxLayout()
-        comp_layout.addWidget(comp_label)
-        comp_layout.addWidget(comp_box)
-        comp_group.setLayout(comp_layout)
-
-        # Source Code Group
-        source_code_group = QGroupBox(_("Source code"))
-        buffer_spin = self.create_spinbox(
-                _("Buffer:  "), _(" lines"),
-                'buffer_size', min_=-1, max_=1000000, step=100,
-                tip=_("Set the maximum number of lines of text shown in the\n"
-                      "console before truncation. Specifying -1 disables it\n"
-                      "(not recommended!)"))
-        source_code_layout = QVBoxLayout()
-        source_code_layout.addWidget(buffer_spin)
-        source_code_group.setLayout(source_code_layout)
-        
-        # --- Graphics ---
-        # Pylab Group
-        pylab_group = QGroupBox(_("Support for graphics (Matplotlib)"))
-        pylab_box = newcb(_("Activate support"), 'pylab')
-        autoload_pylab_box = newcb(_("Automatically load Pylab and NumPy "
-                                     "modules"),
-                               'pylab/autoload',
-                               tip=_("This lets you load graphics support "
-                                     "without importing \nthe commands to do "
-                                     "plots. Useful to work with other\n"
-                                     "plotting libraries different to "
-                                     "Matplotlib or to develop \nGUIs with "
-                                     "Spyder."))
-        autoload_pylab_box.setEnabled(self.get_option('pylab'))
-        pylab_box.toggled.connect(autoload_pylab_box.setEnabled)
-        
-        pylab_layout = QVBoxLayout()
-        pylab_layout.addWidget(pylab_box)
-        pylab_layout.addWidget(autoload_pylab_box)
-        pylab_group.setLayout(pylab_layout)
-        
-        # Pylab backend Group
-        inline = _("Inline")
-        automatic = _("Automatic")
-        backend_group = QGroupBox(_("Graphics backend"))
-        bend_label = QLabel(_("Decide how graphics are going to be displayed "
-                              "in the console. If unsure, please select "
-                              "<b>%s</b> to put graphics inside the "
-                              "console or <b>%s</b> to interact with "
-                              "them (through zooming and panning) in a "
-                              "separate window.") % (inline, automatic))
-        bend_label.setWordWrap(True)
-
-        backends = [(inline, 0), (automatic, 1), ("Qt5", 2), ("Qt4", 3)]
-
-        if sys.platform == 'darwin':
-            backends.append( ("OS X", 4) )
-        if sys.platform.startswith('linux'):
-            backends.append( ("Gtk3", 5) )
-            backends.append( ("Gtk", 6) )
-        if PY2:
-            backends.append( ("Wx", 7) )
-        backends.append( ("Tkinter", 8) )
-        backends = tuple(backends)
-        
-        backend_box = self.create_combobox( _("Backend:")+"   ", backends,
-                                       'pylab/backend', default=0,
-                                       tip=_("This option will be applied the "
-                                             "next time a console is opened."))
-        
-        backend_layout = QVBoxLayout()
-        backend_layout.addWidget(bend_label)
-        backend_layout.addWidget(backend_box)
-        backend_group.setLayout(backend_layout)
-        backend_group.setEnabled(self.get_option('pylab'))
-        pylab_box.toggled.connect(backend_group.setEnabled)
-        
-        # Inline backend Group
-        inline_group = QGroupBox(_("Inline backend"))
-        inline_label = QLabel(_("Decide how to render the figures created by "
-                                "this backend"))
-        inline_label.setWordWrap(True)
-        formats = (("PNG", 0), ("SVG", 1))
-        format_box = self.create_combobox(_("Format:")+"   ", formats,
-                                       'pylab/inline/figure_format', default=0)
-        resolution_spin = self.create_spinbox(
-                        _("Resolution:")+"  ", " "+_("dpi"),
-                        'pylab/inline/resolution', min_=50, max_=150, step=0.1,
-                        tip=_("Only used when the format is PNG. Default is "
-                              "72"))
-        width_spin = self.create_spinbox(
-                          _("Width:")+"  ", " "+_("inches"),
-                          'pylab/inline/width', min_=2, max_=20, step=1,
-                          tip=_("Default is 6"))
-        height_spin = self.create_spinbox(
-                          _("Height:")+"  ", " "+_("inches"),
-                          'pylab/inline/height', min_=1, max_=20, step=1,
-                          tip=_("Default is 4"))
-        
-        inline_v_layout = QVBoxLayout()
-        inline_v_layout.addWidget(inline_label)
-        inline_layout = QGridLayout()
-        inline_layout.addWidget(format_box.label, 1, 0)
-        inline_layout.addWidget(format_box.combobox, 1, 1)
-        inline_layout.addWidget(resolution_spin.plabel, 2, 0)
-        inline_layout.addWidget(resolution_spin.spinbox, 2, 1)
-        inline_layout.addWidget(resolution_spin.slabel, 2, 2)
-        inline_layout.addWidget(width_spin.plabel, 3, 0)
-        inline_layout.addWidget(width_spin.spinbox, 3, 1)
-        inline_layout.addWidget(width_spin.slabel, 3, 2)
-        inline_layout.addWidget(height_spin.plabel, 4, 0)
-        inline_layout.addWidget(height_spin.spinbox, 4, 1)
-        inline_layout.addWidget(height_spin.slabel, 4, 2)
-        inline_h_layout = QHBoxLayout()
-        inline_h_layout.addLayout(inline_layout)
-        inline_h_layout.addStretch(1)
-        inline_v_layout.addLayout(inline_h_layout)
-        inline_group.setLayout(inline_v_layout)
-        inline_group.setEnabled(self.get_option('pylab'))
-        pylab_box.toggled.connect(inline_group.setEnabled)
-
-        # --- Startup ---
-        # Run lines Group
-        run_lines_group = QGroupBox(_("Run code"))
-        run_lines_label = QLabel(_("You can run several lines of code when "
-                                   "a console is started. Please introduce "
-                                   "each one separated by commas, for "
-                                   "example:<br>"
-                                   "<i>import os, import sys</i>"))
-        run_lines_label.setWordWrap(True)
-        run_lines_edit = self.create_lineedit(_("Lines:"), 'startup/run_lines',
-                                              '', alignment=Qt.Horizontal)
-        
-        run_lines_layout = QVBoxLayout()
-        run_lines_layout.addWidget(run_lines_label)
-        run_lines_layout.addWidget(run_lines_edit)
-        run_lines_group.setLayout(run_lines_layout)
-        
-        # Run file Group
-        run_file_group = QGroupBox(_("Run a file"))
-        run_file_label = QLabel(_("You can also run a whole file at startup "
-                                  "instead of just some lines (This is "
-                                  "similar to have a PYTHONSTARTUP file)."))
-        run_file_label.setWordWrap(True)
-        file_radio = newcb(_("Use the following file:"),
-                           'startup/use_run_file', False)
-        run_file_browser = self.create_browsefile('', 'startup/run_file', '')
-        run_file_browser.setEnabled(False)
-        file_radio.toggled.connect(run_file_browser.setEnabled)
-        
-        run_file_layout = QVBoxLayout()
-        run_file_layout.addWidget(run_file_label)
-        run_file_layout.addWidget(file_radio)
-        run_file_layout.addWidget(run_file_browser)
-        run_file_group.setLayout(run_file_layout)
-        
-        # ---- Advanced settings ----
-        # Greedy completer group
-        greedy_group = QGroupBox(_("Greedy completion"))
-        greedy_label = QLabel(_("Enable <tt>Tab</tt> completion on elements "
-                                "of lists, results of function calls, etc, "
-                                "<i>without</i> assigning them to a "
-                                "variable.<br>"
-                                "For example, you can get completions on "
-                                "things like <tt>li[0].&lt;Tab&gt;</tt> or "
-                                "<tt>ins.meth().&lt;Tab&gt;</tt>"))
-        greedy_label.setWordWrap(True)
-        greedy_box = newcb(_("Use the greedy completer"), "greedy_completer",
-                           tip="<b>Warning</b>: It can be unsafe because the "
-                                "code is actually evaluated when you press "
-                                "<tt>Tab</tt>.")
-        
-        greedy_layout = QVBoxLayout()
-        greedy_layout.addWidget(greedy_label)
-        greedy_layout.addWidget(greedy_box)
-        greedy_group.setLayout(greedy_layout)
-        
-        # Autocall group
-        autocall_group = QGroupBox(_("Autocall"))
-        autocall_label = QLabel(_("Autocall makes IPython automatically call "
-                                "any callable object even if you didn't type "
-                                "explicit parentheses.<br>"
-                                "For example, if you type <i>str 43</i> it "
-                                "becomes <i>str(43)</i> automatically."))
-        autocall_label.setWordWrap(True)
-        
-        smart = _('Smart')
-        full = _('Full')
-        autocall_opts = ((_('Off'), 0), (smart, 1), (full, 2))
-        autocall_box = self.create_combobox(
-                       _("Autocall:  "), autocall_opts, 'autocall', default=0,
-                       tip=_("On <b>%s</b> mode, Autocall is not applied if "
-                             "there are no arguments after the callable. On "
-                             "<b>%s</b> mode, all callable objects are "
-                             "automatically called (even if no arguments are "
-                             "present).") % (smart, full))
-        
-        autocall_layout = QVBoxLayout()
-        autocall_layout.addWidget(autocall_label)
-        autocall_layout.addWidget(autocall_box)
-        autocall_group.setLayout(autocall_layout)
-        
-        # Sympy group
-        sympy_group = QGroupBox(_("Symbolic Mathematics"))
-        sympy_label = QLabel(_("Perfom symbolic operations in the console "
-                               "(e.g. integrals, derivatives, vector calculus, "
-                               "etc) and get the outputs in a beautifully "
-                               "printed style (it requires the Sympy module)."))
-        sympy_label.setWordWrap(True)
-        sympy_box = newcb(_("Use symbolic math"), "symbolic_math",
-                          tip=_("This option loads the Sympy library to work "
-                                "with.<br>Please refer to its documentation to "
-                                "learn how to use it."))
-        
-        sympy_layout = QVBoxLayout()
-        sympy_layout.addWidget(sympy_label)
-        sympy_layout.addWidget(sympy_box)
-        sympy_group.setLayout(sympy_layout)
-
-        # Prompts group
-        prompts_group = QGroupBox(_("Prompts"))
-        prompts_label = QLabel(_("Modify how Input and Output prompts are "
-                                 "shown in the console."))
-        prompts_label.setWordWrap(True)
-        in_prompt_edit = self.create_lineedit(_("Input prompt:"),
-                                    'in_prompt', '',
-                                  _('Default is<br>'
-                                    'In [&lt;span class="in-prompt-number"&gt;'
-                                    '%i&lt;/span&gt;]:'),
-                                    alignment=Qt.Horizontal)
-        out_prompt_edit = self.create_lineedit(_("Output prompt:"),
-                                   'out_prompt', '',
-                                 _('Default is<br>'
-                                   'Out[&lt;span class="out-prompt-number"&gt;'
-                                   '%i&lt;/span&gt;]:'),
-                                   alignment=Qt.Horizontal)
-        
-        prompts_layout = QVBoxLayout()
-        prompts_layout.addWidget(prompts_label)
-        prompts_g_layout  = QGridLayout()
-        prompts_g_layout.addWidget(in_prompt_edit.label, 0, 0)
-        prompts_g_layout.addWidget(in_prompt_edit.textbox, 0, 1)
-        prompts_g_layout.addWidget(out_prompt_edit.label, 1, 0)
-        prompts_g_layout.addWidget(out_prompt_edit.textbox, 1, 1)
-        prompts_layout.addLayout(prompts_g_layout)
-        prompts_group.setLayout(prompts_layout)
-
-        # --- Tabs organization ---
-        tabs = QTabWidget()
-        tabs.addTab(self.create_tab(interface_group, comp_group,
-                                    source_code_group), _("Display"))
-        tabs.addTab(self.create_tab(pylab_group, backend_group, inline_group),
-                                    _("Graphics"))
-        tabs.addTab(self.create_tab(run_lines_group, run_file_group),
-                                    _("Startup"))
-        tabs.addTab(self.create_tab(greedy_group, autocall_group, sympy_group,
-                                    prompts_group), _("Advanced Settings"))
-
-        vlayout = QVBoxLayout()
-        vlayout.addWidget(tabs)
-        self.setLayout(vlayout)
-
-
-#------------------------------------------------------------------------------
-# Plugin widget
-#------------------------------------------------------------------------------
-class IPythonConsole(SpyderPluginWidget):
-    """
-    IPython Console plugin
-
-    This is a widget with tabs where each one is a ClientWidget
-    """
-    CONF_SECTION = 'ipython_console'
-    CONFIGWIDGET_CLASS = IPythonConsoleConfigPage
-    DISABLE_ACTIONS_WHEN_HIDDEN = False
-    
-    # Signals
-    focus_changed = Signal()
-    edit_goto = Signal((str, int, str), (str, int, str, bool))
-
-    def __init__(self, parent, testing=False):
-        """Ipython Console constructor."""
-        if PYQT5:
-            SpyderPluginWidget.__init__(self, parent, main = parent)
-        else:
-            SpyderPluginWidget.__init__(self, parent)
-
-        self.tabwidget = None
-        self.menu_actions = None
-
-        self.help = None               # Help plugin
-        self.historylog = None         # History log plugin
-        self.variableexplorer = None   # Variable explorer plugin
-        self.editor = None             # Editor plugin
-
-        self.master_clients = 0
-        self.clients = []
-        self.mainwindow_close = False
-        self.create_new_client_if_empty = True
-        self.testing = testing
-
-        # Initialize plugin
-        if not self.testing:
-            self.initialize_plugin()
-
-        # Create temp dir on testing to save kernel errors
-        if self.testing:
-            if not osp.isdir(programs.TEMPDIR):
-                os.mkdir(programs.TEMPDIR)
-
-        layout = QVBoxLayout()
-        self.tabwidget = Tabs(self, self.menu_actions, rename_tabs=True,
-                              split_char='/', split_index=0)
-        if hasattr(self.tabwidget, 'setDocumentMode')\
-           and not sys.platform == 'darwin':
-            # Don't set document mode to true on OSX because it generates
-            # a crash when the console is detached from the main window
-            # Fixes Issue 561
-            self.tabwidget.setDocumentMode(True)
-        self.tabwidget.currentChanged.connect(self.refresh_plugin)
-        self.tabwidget.move_data.connect(self.move_tab)
-        self.tabwidget.tabBar().sig_change_name.connect(
-            self.rename_tabs_after_change)
-
-        self.tabwidget.set_close_function(self.close_client)
-
-        if sys.platform == 'darwin':
-            tab_container = QWidget()
-            tab_container.setObjectName('tab-container')
-            tab_layout = QHBoxLayout(tab_container)
-            tab_layout.setContentsMargins(0, 0, 0, 0)
-            tab_layout.addWidget(self.tabwidget)
-            layout.addWidget(tab_container)
-        else:
-            layout.addWidget(self.tabwidget)
-
-        # Find/replace widget
-        self.find_widget = FindReplace(self)
-        self.find_widget.hide()
-        if not self.testing:
-            self.register_widget_shortcuts(self.find_widget)
-        layout.addWidget(self.find_widget)
-
-        self.setLayout(layout)
-
-        # Accepting drops
-        self.setAcceptDrops(True)
-
-    #------ SpyderPluginMixin API ---------------------------------------------
-    def update_font(self):
-        """Update font from Preferences"""
-        font = self.get_plugin_font()
-        for client in self.clients:
-            client.set_font(font)
-
-    def apply_plugin_settings(self, options):
-        """Apply configuration file's plugin settings"""
-        font_n = 'plugin_font'
-        font_o = self.get_plugin_font()
-        help_n = 'connect_to_oi'
-        help_o = CONF.get('help', 'connect/ipython_console')
-        color_scheme_n = 'color_scheme_name'
-        color_scheme_o = CONF.get('color_schemes', 'selected')
-        for client in self.clients:
-            control = client.get_control()
-            if font_n in options:
-                client.set_font(font_o)
-            if help_n in options and control is not None:
-                control.set_help_enabled(help_o)
-            if color_scheme_n in options:
-                client.set_color_scheme(color_scheme_o)
-
-    def toggle_view(self, checked):
-        """Toggle view"""
-        if checked:
-            self.dockwidget.show()
-            self.dockwidget.raise_()
-            # Start a client in case there are none shown
-            if not self.clients:
-                if self.main.is_setting_up:
-                    self.create_new_client(give_focus=False)
-                else:
-                    self.create_new_client(give_focus=True)
-        else:
-            self.dockwidget.hide()
-    
-    #------ SpyderPluginWidget API --------------------------------------------
-    def get_plugin_title(self):
-        """Return widget title"""
-        return _('IPython console')
-    
-    def get_plugin_icon(self):
-        """Return widget icon"""
-        return ima.icon('ipython_console')
-    
-    def get_focus_widget(self):
-        """
-        Return the widget to give focus to when
-        this plugin's dockwidget is raised on top-level
-        """
-        client = self.tabwidget.currentWidget()
-        if client is not None:
-            return client.get_control()
-
-    def closing_plugin(self, cancelable=False):
-        """Perform actions before parent main window is closed"""
-        self.mainwindow_close = True
-        for client in self.clients:
-            client.shutdown()
-            client.close()
-        return True
-
-    def refresh_plugin(self):
-        """Refresh tabwidget"""
-        client = None
-        if self.tabwidget.count():
-            # Give focus to the control widget of the selected tab
-            client = self.tabwidget.currentWidget()
-            control = client.get_control()
-            control.setFocus()
-            widgets = client.get_toolbar_buttons()+[5]
-        else:
-            control = None
-            widgets = []
-        self.find_widget.set_editor(control)
-        self.tabwidget.set_corner_widgets({Qt.TopRightCorner: widgets})
-        if client and not self.testing:
-            sw = client.shellwidget
-            self.variableexplorer.set_shellwidget_from_id(id(sw))
-            self.help.set_shell(sw)
-        self.update_plugin_title.emit()
-
-    def get_plugin_actions(self):
-        """Return a list of actions related to plugin."""
-        create_client_action = create_action(
-                                   self,
-                                   _("Open an &IPython console"),
-                                   icon=ima.icon('ipython_console'),
-                                   triggered=self.create_new_client,
-                                   context=Qt.WidgetWithChildrenShortcut)
-        self.register_shortcut(create_client_action, context="ipython_console",
-                               name="New tab")
-
-        restart_action = create_action(self, _("Restart kernel"),
-                                       icon=ima.icon('restart'),
-                                       triggered=self.restart_kernel,
-                                       context=Qt.WidgetWithChildrenShortcut)
-        self.register_shortcut(restart_action, context="ipython_console",
-                               name="Restart kernel")
-
-        connect_to_kernel_action = create_action(self,
-               _("Connect to an existing kernel"), None, None,
-               _("Open a new IPython console connected to an existing kernel"),
-               triggered=self.create_client_for_kernel)
-        
-        rename_tab_action = create_action(self, _("Rename tab"),
-                                       icon=ima.icon('rename'),
-                                       triggered=self.tab_name_editor)
-        
-        # Add the action to the 'Consoles' menu on the main window
-        main_consoles_menu = self.main.consoles_menu_actions
-        main_consoles_menu.insert(0, create_client_action)
-        main_consoles_menu += [MENU_SEPARATOR, restart_action,
-                               connect_to_kernel_action]
-        
-        # Plugin actions
-        self.menu_actions = [create_client_action, MENU_SEPARATOR,
-                             restart_action, connect_to_kernel_action,
-                             MENU_SEPARATOR, rename_tab_action]
-        
-        return self.menu_actions
-
-    def register_plugin(self):
-        """Register plugin in Spyder's main window"""
-        self.main.add_dockwidget(self)
-
-        self.help = self.main.help
-        self.historylog = self.main.historylog
-        self.variableexplorer = self.main.variableexplorer
-        self.editor = self.main.editor
-        self.explorer = self.main.explorer
-        self.projects = self.main.projects
-
-        self.focus_changed.connect(self.main.plugin_focus_changed)
-        self.edit_goto.connect(self.editor.load)
-        self.edit_goto[str, int, str, bool].connect(
-                         lambda fname, lineno, word, processevents:
-                             self.editor.load(fname, lineno, word,
-                                              processevents=processevents))
-        self.editor.breakpoints_saved.connect(self.set_spyder_breakpoints)
-        self.editor.run_in_current_ipyclient.connect(self.run_script)
-        self.main.workingdirectory.set_current_console_wd.connect(
-                                     self.set_current_client_working_directory)
-
-        self.tabwidget.currentChanged.connect(self.update_working_directory)
-
-        self.explorer.open_interpreter.connect(self.create_client_from_path)
-        self.projects.open_interpreter.connect(self.create_client_from_path)
-
-    #------ Public API (for clients) ------------------------------------------
-    def get_clients(self):
-        """Return clients list"""
-        return [cl for cl in self.clients if isinstance(cl, ClientWidget)]
-
-    def get_focus_client(self):
-        """Return current client with focus, if any"""
-        widget = QApplication.focusWidget()
-        for client in self.get_clients():
-            if widget is client or widget is client.get_control():
-                return client
-    
-    def get_current_client(self):
-        """Return the currently selected client"""
-        client = self.tabwidget.currentWidget()
-        if client is not None:
-            return client
-
-    def get_current_shellwidget(self):
-        """Return the shellwidget of the current client"""
-        client = self.get_current_client()
-        if client is not None:
-            return client.shellwidget
-
-    def run_script(self, filename, wdir, args, debug, post_mortem,
-                   current_client, clear_variables):
-        """Run script in current or dedicated client"""
-        norm = lambda text: remove_backslashes(to_text_string(text))
-
-        # Select client to execute code on it
-        if current_client:
-            client = self.get_current_client()
-        else:
-            client = self.get_client_for_file(filename)
-            if client is None:
-                self.create_client_for_file(filename)
-                client = self.get_current_client()
-
-        if client is not None:
-            # Internal kernels, use runfile
-            if client.get_kernel() is not None:
-                line = "%s('%s'" % ('debugfile' if debug else 'runfile',
-                                    norm(filename))
-                if args:
-                    line += ", args='%s'" % norm(args)
-                if wdir:
-                    line += ", wdir='%s'" % norm(wdir)
-                if post_mortem:
-                    line += ", post_mortem=True"
-                line += ")"
-            else: # External kernels, use %run
-                line = "%run "
-                if debug:
-                    line += "-d "
-                line += "\"%s\"" % to_text_string(filename)
-                if args:
-                    line += " %s" % norm(args)
-            self.execute_code(line, current_client, clear_variables)
-            self.visibility_changed(True)
-            self.raise_()
-        else:
-            #XXX: not sure it can really happen
-            QMessageBox.warning(self, _('Warning'),
-                _("No IPython console is currently available to run <b>%s</b>."
-                  "<br><br>Please open a new one and try again."
-                  ) % osp.basename(filename), QMessageBox.Ok)
-
-    def set_current_client_working_directory(self, directory):
-        """Set current client working directory."""
-        shellwidget = self.get_current_shellwidget()
-        if shellwidget is not None:
-            directory = encoding.to_unicode_from_fs(directory)
-            shellwidget.set_cwd(directory)
-
-<<<<<<< HEAD
-    def set_working_directory(self, dirname):
-        """Set current working directory.
-        In the workingdirectory and explorer plugins.
-        """
-        if dirname:
-            self.main.workingdirectory.chdir(dirname, refresh_explorer=True,
-                                             refresh_console=False)
-
-    def update_working_directory(self):
-        """Update working directory to console cwd."""
-        shellwidget = self.get_current_shellwidget()
-        if shellwidget is not None:
-            shellwidget.get_cwd()
-
-    def execute_code(self, lines, clear_variables=False):
-=======
-    def execute_code(self, lines, current_client=True, clear_variables=False):
->>>>>>> 8dc91638
-        """Execute code instructions."""
-        sw = self.get_current_shellwidget()
-        if sw is not None:
-            if sw._reading:
-                pass
-            else:
-                if not current_client:
-                    # Clear console and reset namespace for
-                    # dedicated clients
-                    sw.silent_execute('%clear')
-                    sw.silent_execute(
-                        'get_ipython().kernel.close_all_mpl_figures()')
-                    sw.reset_namespace(force=True)
-                elif current_client and clear_variables:
-                    sw.reset_namespace(force=True)
-                sw.execute(to_text_string(to_text_string(lines)))
-            self.activateWindow()
-            self.get_current_client().get_control().setFocus()
-
-    def write_to_stdin(self, line):
-        sw = self.get_current_shellwidget()
-        if sw is not None:
-            sw.write_to_stdin(line)
-
-    @Slot()
-    @Slot(bool)
-    def create_new_client(self, give_focus=True):
-        """Create a new client"""
-        self.master_clients += 1
-        client_id = dict(int_id=to_text_string(self.master_clients),
-                         str_id='A')
-        cf = self._new_connection_file()
-        client = ClientWidget(self, id_=client_id,
-                              history_filename=get_conf_path('history.py'),
-                              config_options=self.config_options(),
-                              additional_options=self.additional_options(),
-                              interpreter_versions=self.interpreter_versions(),
-                              connection_file=cf,
-                              menu_actions=self.menu_actions)
-        self.add_tab(client, name=client.get_name())
-
-        if cf is None:
-            error_msg = _("The directory {} is not writable and it is "
-                          "required to create IPython consoles. Please make "
-                          "it writable.").format(jupyter_runtime_dir())
-            client.show_kernel_error(error_msg)
-            return
-
-        # Check if ipykernel is present in the external interpreter.
-        # Else we won't be able to create a client
-        if not CONF.get('main_interpreter', 'default'):
-            pyexec = CONF.get('main_interpreter', 'executable')
-            ipykernel_present = programs.is_module_installed('ipykernel',
-                                                            interpreter=pyexec)
-            if not ipykernel_present:
-                client.show_kernel_error(_("Your Python environment or "
-                                     "installation doesn't "
-                                     "have the <tt>ipykernel</tt> module "
-                                     "installed on it. Without this module is "
-                                     "not possible for Spyder to create a "
-                                     "console for you.<br><br>"
-                                     "You can install <tt>ipykernel</tt> by "
-                                     "running in a terminal:<br><br>"
-                                     "<tt>pip install ipykernel</tt><br><br>"
-                                     "or<br><br>"
-                                     "<tt>conda install ipykernel</tt>"))
-                return
-
-        self.connect_client_to_kernel(client)
-        if client.shellwidget.kernel_manager is None:
-            return
-        self.register_client(client)
-
-    @Slot()
-    def create_client_for_kernel(self):
-        """Create a client connected to an existing kernel"""
-        connect_output = KernelConnectionDialog.get_connection_parameters(self)
-        (connection_file, hostname, sshkey, password, ok) = connect_output
-        if not ok:
-            return
-        else:
-            self._create_client_for_kernel(connection_file, hostname, sshkey,
-                                           password)
-
-    def connect_client_to_kernel(self, client):
-        """Connect a client to its kernel"""
-        connection_file = client.connection_file
-        stderr_file = client.stderr_file
-        km, kc = self.create_kernel_manager_and_kernel_client(connection_file,
-                                                              stderr_file)
-        # An error occurred if this is True
-        if is_string(km) and kc is None:
-            client.shellwidget.kernel_manager = None
-            client.show_kernel_error(km)
-            return
-
-        kc.started_channels.connect(lambda c=client: self.process_started(c))
-        kc.stopped_channels.connect(lambda c=client: self.process_finished(c))
-        kc.start_channels(shell=True, iopub=True)
-
-        shellwidget = client.shellwidget
-        shellwidget.kernel_manager = km
-        shellwidget.kernel_client = kc
-
-    def set_editor(self):
-        """Set the editor used by the %edit magic"""
-        python = sys.executable
-        if DEV:
-            spyder_start_directory = get_module_path('spyder')
-            bootstrap_script = osp.join(osp.dirname(spyder_start_directory),
-                                        'bootstrap.py')
-            editor = u'{0} {1} --'.format(python, bootstrap_script)
-        else:
-            import1 = "import sys"
-            import2 = "from spyder.app.start import send_args_to_spyder"
-            code = "send_args_to_spyder([sys.argv[-1]])"
-            editor = u"{0} -c '{1}; {2}; {3}'".format(python,
-                                                      import1,
-                                                      import2,
-                                                      code)
-        return to_text_string(editor)
-
-    def config_options(self):
-        """
-        Generate a Trailets Config instance for shell widgets using our
-        config system
-
-        This lets us create each widget with its own config
-        """
-        # ---- Jupyter config ----
-        try:
-            full_cfg = load_pyconfig_files(['jupyter_qtconsole_config.py'],
-                                           jupyter_config_dir())
-
-            # From the full config we only select the JupyterWidget section
-            # because the others have no effect here.
-            cfg = Config({'JupyterWidget': full_cfg.JupyterWidget})
-        except:
-            cfg = Config()
-
-        # ---- Spyder config ----
-        spy_cfg = Config()
-
-        # Make the pager widget a rich one (i.e a QTextEdit)
-        spy_cfg.JupyterWidget.kind = 'rich'
-
-        # Gui completion widget
-        completion_type_o = self.get_option('completion_type')
-        completions = {0: "droplist", 1: "ncurses", 2: "plain"}
-        spy_cfg.JupyterWidget.gui_completion = completions[completion_type_o]
-
-        # Pager
-        pager_o = self.get_option('use_pager')
-        if pager_o:
-            spy_cfg.JupyterWidget.paging = 'inside'
-        else:
-            spy_cfg.JupyterWidget.paging = 'none'
-
-        # Calltips
-        calltips_o = self.get_option('show_calltips')
-        spy_cfg.JupyterWidget.enable_calltips = calltips_o
-
-        # Buffer size
-        buffer_size_o = self.get_option('buffer_size')
-        spy_cfg.JupyterWidget.buffer_size = buffer_size_o
-
-        # Prompts
-        in_prompt_o = self.get_option('in_prompt')
-        out_prompt_o = self.get_option('out_prompt')
-        if in_prompt_o:
-            spy_cfg.JupyterWidget.in_prompt = in_prompt_o
-        if out_prompt_o:
-            spy_cfg.JupyterWidget.out_prompt = out_prompt_o
-
-        # Style
-        color_scheme = CONF.get('color_schemes', 'selected')
-        style_sheet = create_qss_style(color_scheme)[0]
-        spy_cfg.JupyterWidget.style_sheet = style_sheet
-        spy_cfg.JupyterWidget.syntax_style = color_scheme
-
-        # Editor for %edit
-        if CONF.get('main', 'single_instance'):
-            spy_cfg.JupyterWidget.editor = self.set_editor()
-
-        # Merge QtConsole and Spyder configs. Spyder prefs will have
-        # prevalence over QtConsole ones
-        cfg._merge(spy_cfg)
-        return cfg
-
-    def interpreter_versions(self):
-        """Python and IPython versions used by clients"""
-        if CONF.get('main_interpreter', 'default'):
-            from IPython.core import release
-            versions = dict(
-                python_version = sys.version.split("\n")[0].strip(),
-                ipython_version = release.version
-            )
-        else:
-            import subprocess
-            versions = {}
-            pyexec = CONF.get('main_interpreter', 'executable')
-            py_cmd = "%s -c 'import sys; print(sys.version.split(\"\\n\")[0])'" % \
-                     pyexec
-            ipy_cmd = "%s -c 'import IPython.core.release as r; print(r.version)'" \
-                      % pyexec
-            for cmd in [py_cmd, ipy_cmd]:
-                try:
-                    proc = programs.run_shell_command(cmd)
-                    output, _err = proc.communicate()
-                except subprocess.CalledProcessError:
-                    output = ''
-                output = output.decode().split('\n')[0].strip()
-                if 'IPython' in cmd:
-                    versions['ipython_version'] = output
-                else:
-                    versions['python_version'] = output
-
-        return versions
-
-    def additional_options(self):
-        """
-        Additional options for shell widgets that are not defined
-        in JupyterWidget config options
-        """
-        options = dict(
-            pylab=self.get_option('pylab'),
-            autoload_pylab=self.get_option('pylab/autoload'),
-            sympy=self.get_option('symbolic_math'),
-            show_banner=self.get_option('show_banner')
-        )
-
-        return options
-
-    def register_client(self, client, give_focus=True):
-        """Register new client"""
-        client.configure_shellwidget(give_focus=give_focus)
-
-        # Local vars
-        shellwidget = client.shellwidget
-        control = shellwidget._control
-        page_control = shellwidget._page_control
-
-        # Create new clients with Ctrl+T shortcut
-        shellwidget.new_client.connect(self.create_new_client)
-
-        # For tracebacks
-        control.go_to_error.connect(self.go_to_error)
-
-        shellwidget.sig_pdb_step.connect(
-                              lambda fname, lineno, shellwidget=shellwidget:
-                              self.pdb_has_stopped(fname, lineno, shellwidget))
-
-        # Connect text widget to Help
-        if self.help is not None:
-            control.set_help(self.help)
-            control.set_help_enabled(CONF.get('help', 'connect/ipython_console'))
-
-        # Connect client to our history log
-        if self.historylog is not None:
-            self.historylog.add_history(client.history_filename)
-            client.append_to_history.connect(self.historylog.append_to_history)
-        
-        # Set font for client
-        client.set_font( self.get_plugin_font() )
-        
-        # Connect focus signal to client's control widget
-        control.focus_changed.connect(lambda: self.focus_changed.emit())
-        
-        shellwidget.sig_change_cwd.connect(self.set_working_directory)
-
-        # Update the find widget if focus changes between control and
-        # page_control
-        self.find_widget.set_editor(control)
-        if page_control:
-            page_control.focus_changed.connect(lambda: self.focus_changed.emit())
-            control.visibility_changed.connect(self.refresh_plugin)
-            page_control.visibility_changed.connect(self.refresh_plugin)
-            page_control.show_find_widget.connect(self.find_widget.show)
-
-    def close_client(self, index=None, client=None, force=False):
-        """Close client tab from index or widget (or close current tab)"""
-        if not self.tabwidget.count():
-            return
-        if client is not None:
-            index = self.tabwidget.indexOf(client)
-        if index is None and client is None:
-            index = self.tabwidget.currentIndex()
-        if index is not None:
-            client = self.tabwidget.widget(index)
-
-        # Check if related clients or kernels are opened
-        # and eventually ask before closing them
-        if not self.mainwindow_close and not force:
-            close_all = True
-            if self.get_option('ask_before_closing'):
-                close = QMessageBox.question(self, self.get_plugin_title(),
-                                       _("Do you want to close this console?"),
-                                       QMessageBox.Yes | QMessageBox.No)
-                if close == QMessageBox.No:
-                    return
-            if len(self.get_related_clients(client)) > 0:
-                close_all = QMessageBox.question(self, self.get_plugin_title(),
-                         _("Do you want to close all other consoles connected "
-                           "to the same kernel as this one?"),
-                           QMessageBox.Yes | QMessageBox.No)
-            client.shutdown()
-            if close_all == QMessageBox.Yes:
-                self.close_related_clients(client)
-        client.close()
-
-        # Note: client index may have changed after closing related widgets
-        self.tabwidget.removeTab(self.tabwidget.indexOf(client))
-        self.clients.remove(client)
-        if not self.tabwidget.count() and self.create_new_client_if_empty:
-            self.create_new_client()
-        self.update_plugin_title.emit()
-
-    def get_client_index_from_id(self, client_id):
-        """Return client index from id"""
-        for index, client in enumerate(self.clients):
-            if id(client) == client_id:
-                return index
-
-    def get_related_clients(self, client):
-        """
-        Get all other clients that are connected to the same kernel as `client`
-        """
-        related_clients = []
-        for cl in self.get_clients():
-            if cl.connection_file == client.connection_file and \
-              cl is not client:
-                related_clients.append(cl)
-        return related_clients
-
-    def close_related_clients(self, client):
-        """Close all clients related to *client*, except itself"""
-        related_clients = self.get_related_clients(client)
-        for cl in related_clients:
-            self.close_client(client=cl, force=True)
-
-    def restart(self):
-        """
-        Restart the console
-
-        This is needed when we switch projects to update PYTHONPATH
-        and the selected interpreter
-        """
-        self.master_clients = 0
-        self.create_new_client_if_empty = False
-        for i in range(len(self.clients)):
-            client = self.clients[-1]
-            try:
-                client.shutdown()
-            except Exception as e:
-                QMessageBox.warning(self, _('Warning'),
-                    _("It was not possible to restart the IPython console "
-                      "when switching to this project. "
-                      "The error was {0}").format(e), QMessageBox.Ok)
-            self.close_client(client=client, force=True)
-        self.create_new_client(give_focus=False)
-        self.create_new_client_if_empty = True
-
-    def pdb_has_stopped(self, fname, lineno, shellwidget):
-        """Python debugger has just stopped at frame (fname, lineno)"""
-        # This is a unique form of the edit_goto signal that is intended to
-        # prevent keyboard input from accidentally entering the editor
-        # during repeated, rapid entry of debugging commands.
-        self.edit_goto[str, int, str, bool].emit(fname, lineno, '', False)
-        self.activateWindow()
-        shellwidget._control.setFocus()
-
-    def set_spyder_breakpoints(self):
-        """Set Spyder breakpoints into all clients"""
-        for cl in self.clients:
-            cl.shellwidget.set_spyder_breakpoints()
-
-    @Slot(str)
-    def create_client_from_path(self, path):
-        """Create a client with its cwd pointing to path."""
-        self.create_new_client()
-        sw = self.get_current_shellwidget()
-        sw.set_cwd(path)
-
-    def create_client_for_file(self, filename):
-        """Create a client to execute code related to a file."""
-        # Create client
-        self.create_new_client()
-
-        # Don't increase the count of master clients
-        self.master_clients -= 1
-
-        # Rename client tab with filename
-        client = self.get_current_client()
-        client.allow_rename = False
-        self.rename_client_tab(client, filename)
-
-    def get_client_for_file(self, filename):
-        """Get client associated with a given file."""
-        client = None
-        for cl in self.get_clients():
-            if cl.given_name == filename:
-                client = cl
-                break
-        return client
-
-    #------ Public API (for kernels) ------------------------------------------
-    def ssh_tunnel(self, *args, **kwargs):
-        if os.name == 'nt':
-            return zmqtunnel.paramiko_tunnel(*args, **kwargs)
-        else:
-            return openssh_tunnel(self, *args, **kwargs)
-
-    def tunnel_to_kernel(self, connection_info, hostname, sshkey=None,
-                         password=None, timeout=10):
-        """
-        Tunnel connections to a kernel via ssh.
-
-        Remote ports are specified in the connection info ci.
-        """
-        lports = zmqtunnel.select_random_ports(4)
-        rports = (connection_info['shell_port'], connection_info['iopub_port'],
-                  connection_info['stdin_port'], connection_info['hb_port'])
-        remote_ip = connection_info['ip']
-        for lp, rp in zip(lports, rports):
-            self.ssh_tunnel(lp, rp, hostname, remote_ip, sshkey, password,
-                            timeout)
-        return tuple(lports)
-
-    def create_kernel_spec(self):
-        """Create a kernel spec for our own kernels"""
-        # Before creating our kernel spec, we always need to
-        # set this value in spyder.ini
-        if not self.testing:
-            CONF.set('main', 'spyder_pythonpath',
-                     self.main.get_spyder_pythonpath())
-        return SpyderKernelSpec()
-
-    def create_kernel_manager_and_kernel_client(self, connection_file,
-                                                stderr_file):
-        """Create kernel manager and client."""
-        # Kernel spec
-        kernel_spec = self.create_kernel_spec()
-        if not kernel_spec.env.get('PYTHONPATH'):
-            error_msg = _("This error was most probably caused by installing "
-                          "Spyder in a directory with non-ascii characters "
-                          "(i.e. characters with tildes, apostrophes or "
-                          "non-latin symbols).<br><br>"
-                          "To fix it, please <b>reinstall</b> Spyder in a "
-                          "different location.")
-            return (error_msg, None)
-
-        # Kernel manager
-        kernel_manager = QtKernelManager(connection_file=connection_file,
-                                         config=None, autorestart=True)
-        kernel_manager._kernel_spec = kernel_spec
-
-        # Save stderr in a file to read it later in case of errors
-        stderr = codecs.open(stderr_file, 'w', encoding='utf-8')
-        kernel_manager.start_kernel(stderr=stderr)
-
-        # Kernel client
-        kernel_client = kernel_manager.client()
-
-        # Increase time to detect if a kernel is alive
-        # See Issue 3444
-        kernel_client.hb_channel.time_to_dead = 6.0
-
-        return kernel_manager, kernel_client
-
-    def restart_kernel(self):
-        """Restart kernel of current client."""
-        client = self.get_current_client()
-        if client is not None:
-            client.restart_kernel()
-
-    #------ Public API (for tabs) ---------------------------------------------
-    def add_tab(self, widget, name):
-        """Add tab"""
-        self.clients.append(widget)
-        index = self.tabwidget.addTab(widget, name)
-        self.tabwidget.setCurrentIndex(index)
-        if self.dockwidget and not self.ismaximized:
-            self.dockwidget.setVisible(True)
-            self.dockwidget.raise_()
-        self.activateWindow()
-        widget.get_control().setFocus()
-        
-    def move_tab(self, index_from, index_to):
-        """
-        Move tab (tabs themselves have already been moved by the tabwidget)
-        """
-        client = self.clients.pop(index_from)
-        self.clients.insert(index_to, client)
-        self.update_plugin_title.emit()
-
-    def rename_client_tab(self, client, given_name):
-        """Rename client's tab"""
-        index = self.get_client_index_from_id(id(client))
-
-        if given_name is not None:
-            client.given_name = given_name
-        self.tabwidget.setTabText(index, client.get_name())
-
-    def rename_tabs_after_change(self, given_name):
-        client = self.get_current_client()
-
-        # Rename current client tab to add str_id
-        if client.allow_rename and not u'/' in given_name:
-            self.rename_client_tab(client, given_name)
-        else:
-            self.rename_client_tab(client, None)
-
-        # Rename related clients
-        if client.allow_rename and not u'/' in given_name:
-            for cl in self.get_related_clients(client):
-                self.rename_client_tab(cl, given_name)
-
-    def tab_name_editor(self):
-        """Trigger the tab name editor."""
-        index = self.tabwidget.currentIndex()
-        self.tabwidget.tabBar().tab_name_editor.edit_tab(index)
-
-    #------ Public API (for help) ---------------------------------------------
-    def go_to_error(self, text):
-        """Go to error if relevant"""
-        match = get_error_match(to_text_string(text))
-        if match:
-            fname, lnb = match.groups()
-            self.edit_goto.emit(osp.abspath(fname), int(lnb), '')
-
-    @Slot()
-    def show_intro(self):
-        """Show intro to IPython help"""
-        from IPython.core.usage import interactive_usage
-        self.help.show_rich_text(interactive_usage)
-
-    @Slot()
-    def show_guiref(self):
-        """Show qtconsole help"""
-        from qtconsole.usage import gui_reference
-        self.help.show_rich_text(gui_reference, collapse=True)
-
-    @Slot()
-    def show_quickref(self):
-        """Show IPython Cheat Sheet"""
-        from IPython.core.usage import quick_reference
-        self.help.show_plain_text(quick_reference)
-
-    #------ Private API -------------------------------------------------------
-    def _new_connection_file(self):
-        """
-        Generate a new connection file
-
-        Taken from jupyter_client/console_app.py
-        Licensed under the BSD license
-        """
-        # Check if jupyter_runtime_dir exists (Spyder addition)
-        if not osp.isdir(jupyter_runtime_dir()):
-            try:
-                os.makedirs(jupyter_runtime_dir())
-            except PermissionError:
-                return None
-        cf = ''
-        while not cf:
-            ident = str(uuid.uuid4()).split('-')[-1]
-            cf = os.path.join(jupyter_runtime_dir(), 'kernel-%s.json' % ident)
-            cf = cf if not os.path.exists(cf) else ''
-        return cf
-
-    def process_started(self, client):
-        if self.help is not None:
-            self.help.set_shell(client.shellwidget)
-        if self.variableexplorer is not None:
-            self.variableexplorer.add_shellwidget(client.shellwidget)
-
-    def process_finished(self, client):
-        if self.variableexplorer is not None:
-            self.variableexplorer.remove_shellwidget(id(client.shellwidget))
-
-    def connect_external_kernel(self, shellwidget):
-        """
-        Connect an external kernel to the Variable Explorer and Help, if
-        it is a Spyder kernel.
-        """
-        sw = shellwidget
-        kc = shellwidget.kernel_client
-        if self.help is not None:
-            self.help.set_shell(sw)
-        if self.variableexplorer is not None:
-            self.variableexplorer.add_shellwidget(sw)
-            sw.set_namespace_view_settings()
-            sw.refresh_namespacebrowser()
-            kc.stopped_channels.connect(lambda :
-                self.variableexplorer.remove_shellwidget(id(sw)))
-
-    def _create_client_for_kernel(self, connection_file, hostname, sshkey,
-                                  password):
-        # Verifying if the connection file exists
-        try:
-            cf_path = osp.dirname(connection_file)
-            cf_filename = osp.basename(connection_file)
-            # To change a possible empty string to None
-            cf_path = cf_path if cf_path else None
-            connection_file = find_connection_file(filename=cf_filename, 
-                                                   path=cf_path)
-        except (IOError, UnboundLocalError):
-            QMessageBox.critical(self, _('IPython'),
-                                 _("Unable to connect to "
-                                   "<b>%s</b>") % connection_file)
-            return
-
-        # Getting the master id that corresponds to the client
-        # (i.e. the i in i/A)
-        master_id = None
-        given_name = None
-        external_kernel = False
-        slave_ord = ord('A') - 1
-        kernel_manager = None
-
-        for cl in self.get_clients():
-            if connection_file in cl.connection_file:
-                if cl.get_kernel() is not None:
-                    kernel_manager = cl.get_kernel()
-                connection_file = cl.connection_file
-                if master_id is None:
-                    master_id = cl.id_['int_id']
-                given_name = cl.given_name
-                new_slave_ord = ord(cl.id_['str_id'])
-                if new_slave_ord > slave_ord:
-                    slave_ord = new_slave_ord
-        
-        # If we couldn't find a client with the same connection file,
-        # it means this is a new master client
-        if master_id is None:
-            self.master_clients += 1
-            master_id = to_text_string(self.master_clients)
-            external_kernel = True
-
-        # Set full client name
-        client_id = dict(int_id=master_id,
-                         str_id=chr(slave_ord + 1))
-
-        # Creating the client
-        client = ClientWidget(self,
-                              id_=client_id,
-                              given_name=given_name,
-                              history_filename=get_conf_path('history.py'),
-                              config_options=self.config_options(),
-                              additional_options=self.additional_options(),
-                              interpreter_versions=self.interpreter_versions(),
-                              connection_file=connection_file,
-                              menu_actions=self.menu_actions,
-                              hostname=hostname,
-                              external_kernel=external_kernel,
-                              slave=True)
-
-        # Create kernel client
-        kernel_client = QtKernelClient(connection_file=connection_file)
-        kernel_client.load_connection_file()
-        if hostname is not None:
-            try:
-                connection_info = dict(ip = kernel_client.ip,
-                                       shell_port = kernel_client.shell_port,
-                                       iopub_port = kernel_client.iopub_port,
-                                       stdin_port = kernel_client.stdin_port,
-                                       hb_port = kernel_client.hb_port)
-                newports = self.tunnel_to_kernel(connection_info, hostname,
-                                                 sshkey, password)
-                (kernel_client.shell_port,
-                 kernel_client.iopub_port,
-                 kernel_client.stdin_port,
-                 kernel_client.hb_port) = newports
-            except Exception as e:
-                QMessageBox.critical(self, _('Connection error'),
-                                   _("Could not open ssh tunnel. The "
-                                     "error was:\n\n") + to_text_string(e))
-                return
-
-        # Assign kernel manager and client to shellwidget
-        client.shellwidget.kernel_client = kernel_client
-        client.shellwidget.kernel_manager = kernel_manager
-        kernel_client.start_channels()
-        if external_kernel:
-            client.shellwidget.sig_is_spykernel.connect(
-                    self.connect_external_kernel)
-            client.shellwidget.is_spyder_kernel()
-
-        # Adding a new tab for the client
-        self.add_tab(client, name=client.get_name())
-
-        # Register client
-        self.register_client(client)
+# -*- coding: utf-8 -*-
+#
+# Copyright © Spyder Project Contributors
+# Licensed under the terms of the MIT License
+# (see spyder/__init__.py for details)
+
+"""
+IPython Console plugin based on QtConsole
+"""
+
+# pylint: disable=C0103
+# pylint: disable=R0903
+# pylint: disable=R0911
+# pylint: disable=R0201
+
+# Standard library imports
+import atexit
+import codecs
+import os
+import os.path as osp
+import uuid
+import sys
+
+# Third party imports
+from jupyter_client.connect import find_connection_file
+from jupyter_core.paths import jupyter_config_dir, jupyter_runtime_dir
+from qtconsole.client import QtKernelClient
+from qtconsole.manager import QtKernelManager
+from qtpy import PYQT5
+from qtpy.compat import getopenfilename
+from qtpy.QtCore import Qt, Signal, Slot
+from qtpy.QtWidgets import (QApplication, QCheckBox, QDialog, QDialogButtonBox,
+                            QFormLayout, QGridLayout, QGroupBox, QHBoxLayout,
+                            QLabel, QLineEdit, QMessageBox, QPushButton,
+                            QTabWidget, QVBoxLayout, QWidget)
+from traitlets.config.loader import Config, load_pyconfig_files
+from zmq.ssh import tunnel as zmqtunnel
+try:
+    import pexpect
+except ImportError:
+    pexpect = None
+
+# Local imports
+from spyder import dependencies
+from spyder.config.base import (_, DEV, get_conf_path, get_home_dir,
+                                get_module_path)
+from spyder.config.main import CONF
+from spyder.plugins import SpyderPluginWidget
+from spyder.plugins.configdialog import PluginConfigPage
+from spyder.py3compat import is_string, PY2, to_text_string
+from spyder.utils.ipython.kernelspec import SpyderKernelSpec
+from spyder.utils.ipython.style import create_qss_style
+from spyder.utils.qthelpers import create_action, MENU_SEPARATOR
+from spyder.utils import icon_manager as ima
+from spyder.utils import encoding, programs
+from spyder.utils.misc import get_error_match, remove_backslashes
+from spyder.widgets.findreplace import FindReplace
+from spyder.widgets.ipythonconsole import ClientWidget
+from spyder.widgets.tabs import Tabs
+
+
+# Dependencies
+SYMPY_REQVER = '>=0.7.3'
+dependencies.add("sympy", _("Symbolic mathematics in the IPython Console"),
+                 required_version=SYMPY_REQVER, optional=True)
+
+CYTHON_REQVER = '>=0.21'
+dependencies.add("cython", _("Run Cython files in the IPython Console"),
+                 required_version=CYTHON_REQVER, optional=True)
+
+QTCONSOLE_REQVER = ">=4.2.0"
+dependencies.add("qtconsole", _("Integrate the IPython console"),
+                 required_version=QTCONSOLE_REQVER)
+
+IPYTHON_REQVER = ">=4.0;<6.0" if PY2 else ">=4.0"
+dependencies.add("IPython", _("IPython interactive python environment"),
+                 required_version=IPYTHON_REQVER)
+
+#------------------------------------------------------------------------------
+# Existing kernels
+#------------------------------------------------------------------------------
+# Replacing pyzmq openssh_tunnel method to work around the issue
+# https://github.com/zeromq/pyzmq/issues/589 which was solved in pyzmq
+# https://github.com/zeromq/pyzmq/pull/615
+def _stop_tunnel(cmd):
+    pexpect.run(cmd)
+
+def openssh_tunnel(self, lport, rport, server, remoteip='127.0.0.1',
+                   keyfile=None, password=None, timeout=0.4):
+    if pexpect is None:
+        raise ImportError("pexpect unavailable, use paramiko_tunnel")
+    ssh="ssh "
+    if keyfile:
+        ssh += "-i " + keyfile
+    
+    if ':' in server:
+        server, port = server.split(':')
+        ssh += " -p %s" % port
+    
+    cmd = "%s -O check %s" % (ssh, server)
+    (output, exitstatus) = pexpect.run(cmd, withexitstatus=True)
+    if not exitstatus:
+        pid = int(output[output.find("(pid=")+5:output.find(")")]) 
+        cmd = "%s -O forward -L 127.0.0.1:%i:%s:%i %s" % (
+            ssh, lport, remoteip, rport, server)
+        (output, exitstatus) = pexpect.run(cmd, withexitstatus=True)
+        if not exitstatus:
+            atexit.register(_stop_tunnel, cmd.replace("-O forward",
+                                                      "-O cancel",
+                                                      1))
+            return pid
+    cmd = "%s -f -S none -L 127.0.0.1:%i:%s:%i %s sleep %i" % (
+                                  ssh, lport, remoteip, rport, server, timeout)
+    
+    # pop SSH_ASKPASS from env
+    env = os.environ.copy()
+    env.pop('SSH_ASKPASS', None)
+    
+    ssh_newkey = 'Are you sure you want to continue connecting'
+    tunnel = pexpect.spawn(cmd, env=env)
+    failed = False
+    while True:
+        try:
+            i = tunnel.expect([ssh_newkey, '[Pp]assword:'], timeout=.1)
+            if i==0:
+                host = server.split('@')[-1]
+                question = _("The authenticity of host <b>%s</b> can't be "
+                             "established. Are you sure you want to continue "
+                             "connecting?") % host
+                reply = QMessageBox.question(self, _('Warning'), question,
+                                             QMessageBox.Yes | QMessageBox.No,
+                                             QMessageBox.No)
+                if reply == QMessageBox.Yes:
+                    tunnel.sendline('yes')
+                    continue
+                else:
+                    tunnel.sendline('no')
+                    raise RuntimeError(
+                       _("The authenticity of the host can't be established"))
+            if i==1 and password is not None:
+                tunnel.sendline(password) 
+        except pexpect.TIMEOUT:
+            continue
+        except pexpect.EOF:
+            if tunnel.exitstatus:
+                raise RuntimeError(_("Tunnel '%s' failed to start") % cmd)
+            else:
+                return tunnel.pid
+        else:
+            if failed or password is None:
+                raise RuntimeError(_("Could not connect to remote host"))
+                # TODO: Use this block when pyzmq bug #620 is fixed
+                # # Prompt a passphrase dialog to the user for a second attempt
+                # password, ok = QInputDialog.getText(self, _('Password'),
+                #             _('Enter password for: ') + server,
+                #             echo=QLineEdit.Password)
+                # if ok is False:
+                #      raise RuntimeError('Could not connect to remote host.') 
+            tunnel.sendline(password)
+            failed = True
+
+
+class KernelConnectionDialog(QDialog):
+    """Dialog to connect to existing kernels (either local or remote)"""
+    
+    def __init__(self, parent=None):
+        super(KernelConnectionDialog, self).__init__(parent)
+        self.setWindowTitle(_('Connect to an existing kernel'))
+        
+        main_label = QLabel(_("Please enter the connection info of the kernel "
+                              "you want to connect to. For that you can "
+                              "either select its JSON connection file using "
+                              "the <tt>Browse</tt> button, or write directly "
+                              "its id, in case it's a local kernel (for "
+                              "example <tt>kernel-3764.json</tt> or just "
+                              "<tt>3764</tt>)."))
+        main_label.setWordWrap(True)
+        main_label.setAlignment(Qt.AlignJustify)
+        
+        # connection file
+        cf_label = QLabel(_('Connection info:'))
+        self.cf = QLineEdit()
+        self.cf.setPlaceholderText(_('Path to connection file or kernel id'))
+        self.cf.setMinimumWidth(250)
+        cf_open_btn = QPushButton(_('Browse'))
+        cf_open_btn.clicked.connect(self.select_connection_file)
+
+        cf_layout = QHBoxLayout()
+        cf_layout.addWidget(cf_label)
+        cf_layout.addWidget(self.cf)
+        cf_layout.addWidget(cf_open_btn)
+        
+        # remote kernel checkbox 
+        self.rm_cb = QCheckBox(_('This is a remote kernel'))
+        
+        # ssh connection 
+        self.hn = QLineEdit()
+        self.hn.setPlaceholderText(_('username@hostname:port'))
+        
+        self.kf = QLineEdit()
+        self.kf.setPlaceholderText(_('Path to ssh key file'))
+        kf_open_btn = QPushButton(_('Browse'))
+        kf_open_btn.clicked.connect(self.select_ssh_key)
+
+        kf_layout = QHBoxLayout()
+        kf_layout.addWidget(self.kf)
+        kf_layout.addWidget(kf_open_btn)
+        
+        self.pw = QLineEdit()
+        self.pw.setPlaceholderText(_('Password or ssh key passphrase'))
+        self.pw.setEchoMode(QLineEdit.Password)
+
+        ssh_form = QFormLayout()
+        ssh_form.addRow(_('Host name'), self.hn)
+        ssh_form.addRow(_('Ssh key'), kf_layout)
+        ssh_form.addRow(_('Password'), self.pw)
+        
+        # Ok and Cancel buttons
+        self.accept_btns = QDialogButtonBox(
+            QDialogButtonBox.Ok | QDialogButtonBox.Cancel,
+            Qt.Horizontal, self)
+
+        self.accept_btns.accepted.connect(self.accept)
+        self.accept_btns.rejected.connect(self.reject)
+
+        # Dialog layout
+        layout = QVBoxLayout(self)
+        layout.addWidget(main_label)
+        layout.addLayout(cf_layout)
+        layout.addWidget(self.rm_cb)
+        layout.addLayout(ssh_form)
+        layout.addWidget(self.accept_btns)
+                
+        # remote kernel checkbox enables the ssh_connection_form
+        def ssh_set_enabled(state):
+            for wid in [self.hn, self.kf, kf_open_btn, self.pw]:
+                wid.setEnabled(state)
+            for i in range(ssh_form.rowCount()):
+                ssh_form.itemAt(2 * i).widget().setEnabled(state)
+       
+        ssh_set_enabled(self.rm_cb.checkState())
+        self.rm_cb.stateChanged.connect(ssh_set_enabled)
+
+    def select_connection_file(self):
+        cf = getopenfilename(self, _('Open connection file'),
+                             jupyter_runtime_dir(), '*.json;;*.*')[0]
+        self.cf.setText(cf)
+
+    def select_ssh_key(self):
+        kf = getopenfilename(self, _('Select ssh key'),
+                             get_home_dir(), '*.pem;;*.*')[0]
+        self.kf.setText(kf)
+
+    @staticmethod
+    def get_connection_parameters(parent=None, dialog=None):
+        if not dialog:
+            dialog = KernelConnectionDialog(parent)
+        result = dialog.exec_()
+        is_remote = bool(dialog.rm_cb.checkState())
+        accepted = result == QDialog.Accepted
+        if is_remote:
+            falsy_to_none = lambda arg: arg if arg else None
+            return (dialog.cf.text(),            # connection file
+                falsy_to_none(dialog.hn.text()), # host name
+                falsy_to_none(dialog.kf.text()), # ssh key file
+                falsy_to_none(dialog.pw.text()), # ssh password
+                accepted)                        # ok
+        else:
+            path = dialog.cf.text()
+            _dir, filename = osp.dirname(path), osp.basename(path)
+            if _dir == '' and not filename.endswith('.json'):
+                path = osp.join(jupyter_runtime_dir(), 'kernel-'+path+'.json')
+            return (path, None, None, None, accepted)
+
+
+#------------------------------------------------------------------------------
+# Config page
+#------------------------------------------------------------------------------
+class IPythonConsoleConfigPage(PluginConfigPage):
+
+    def __init__(self, plugin, parent):
+        PluginConfigPage.__init__(self, plugin, parent)
+        self.get_name = lambda: _("IPython console")
+
+    def setup_page(self):
+        newcb = self.create_checkbox
+        
+        # Interface Group
+        interface_group = QGroupBox(_("Interface"))
+        banner_box = newcb(_("Display initial banner"), 'show_banner',
+                      tip=_("This option lets you hide the message shown at\n"
+                            "the top of the console when it's opened."))
+        pager_box = newcb(_("Use a pager to display additional text inside "
+                            "the console"), 'use_pager',
+                            tip=_("Useful if you don't want to fill the "
+                                  "console with long help or completion texts.\n"
+                                  "Note: Use the Q key to get out of the "
+                                  "pager."))
+        calltips_box = newcb(_("Display balloon tips"), 'show_calltips')
+        ask_box = newcb(_("Ask for confirmation before closing"),
+                        'ask_before_closing')
+
+        interface_layout = QVBoxLayout()
+        interface_layout.addWidget(banner_box)
+        interface_layout.addWidget(pager_box)
+        interface_layout.addWidget(calltips_box)
+        interface_layout.addWidget(ask_box)
+        interface_group.setLayout(interface_layout)
+
+        comp_group = QGroupBox(_("Completion Type"))
+        comp_label = QLabel(_("Decide what type of completion to use"))
+        comp_label.setWordWrap(True)
+        completers = [(_("Graphical"), 0), (_("Terminal"), 1), (_("Plain"), 2)]
+        comp_box = self.create_combobox(_("Completion:")+"   ", completers,
+                                        'completion_type')
+        comp_layout = QVBoxLayout()
+        comp_layout.addWidget(comp_label)
+        comp_layout.addWidget(comp_box)
+        comp_group.setLayout(comp_layout)
+
+        # Source Code Group
+        source_code_group = QGroupBox(_("Source code"))
+        buffer_spin = self.create_spinbox(
+                _("Buffer:  "), _(" lines"),
+                'buffer_size', min_=-1, max_=1000000, step=100,
+                tip=_("Set the maximum number of lines of text shown in the\n"
+                      "console before truncation. Specifying -1 disables it\n"
+                      "(not recommended!)"))
+        source_code_layout = QVBoxLayout()
+        source_code_layout.addWidget(buffer_spin)
+        source_code_group.setLayout(source_code_layout)
+        
+        # --- Graphics ---
+        # Pylab Group
+        pylab_group = QGroupBox(_("Support for graphics (Matplotlib)"))
+        pylab_box = newcb(_("Activate support"), 'pylab')
+        autoload_pylab_box = newcb(_("Automatically load Pylab and NumPy "
+                                     "modules"),
+                               'pylab/autoload',
+                               tip=_("This lets you load graphics support "
+                                     "without importing \nthe commands to do "
+                                     "plots. Useful to work with other\n"
+                                     "plotting libraries different to "
+                                     "Matplotlib or to develop \nGUIs with "
+                                     "Spyder."))
+        autoload_pylab_box.setEnabled(self.get_option('pylab'))
+        pylab_box.toggled.connect(autoload_pylab_box.setEnabled)
+        
+        pylab_layout = QVBoxLayout()
+        pylab_layout.addWidget(pylab_box)
+        pylab_layout.addWidget(autoload_pylab_box)
+        pylab_group.setLayout(pylab_layout)
+        
+        # Pylab backend Group
+        inline = _("Inline")
+        automatic = _("Automatic")
+        backend_group = QGroupBox(_("Graphics backend"))
+        bend_label = QLabel(_("Decide how graphics are going to be displayed "
+                              "in the console. If unsure, please select "
+                              "<b>%s</b> to put graphics inside the "
+                              "console or <b>%s</b> to interact with "
+                              "them (through zooming and panning) in a "
+                              "separate window.") % (inline, automatic))
+        bend_label.setWordWrap(True)
+
+        backends = [(inline, 0), (automatic, 1), ("Qt5", 2), ("Qt4", 3)]
+
+        if sys.platform == 'darwin':
+            backends.append( ("OS X", 4) )
+        if sys.platform.startswith('linux'):
+            backends.append( ("Gtk3", 5) )
+            backends.append( ("Gtk", 6) )
+        if PY2:
+            backends.append( ("Wx", 7) )
+        backends.append( ("Tkinter", 8) )
+        backends = tuple(backends)
+        
+        backend_box = self.create_combobox( _("Backend:")+"   ", backends,
+                                       'pylab/backend', default=0,
+                                       tip=_("This option will be applied the "
+                                             "next time a console is opened."))
+        
+        backend_layout = QVBoxLayout()
+        backend_layout.addWidget(bend_label)
+        backend_layout.addWidget(backend_box)
+        backend_group.setLayout(backend_layout)
+        backend_group.setEnabled(self.get_option('pylab'))
+        pylab_box.toggled.connect(backend_group.setEnabled)
+        
+        # Inline backend Group
+        inline_group = QGroupBox(_("Inline backend"))
+        inline_label = QLabel(_("Decide how to render the figures created by "
+                                "this backend"))
+        inline_label.setWordWrap(True)
+        formats = (("PNG", 0), ("SVG", 1))
+        format_box = self.create_combobox(_("Format:")+"   ", formats,
+                                       'pylab/inline/figure_format', default=0)
+        resolution_spin = self.create_spinbox(
+                        _("Resolution:")+"  ", " "+_("dpi"),
+                        'pylab/inline/resolution', min_=50, max_=150, step=0.1,
+                        tip=_("Only used when the format is PNG. Default is "
+                              "72"))
+        width_spin = self.create_spinbox(
+                          _("Width:")+"  ", " "+_("inches"),
+                          'pylab/inline/width', min_=2, max_=20, step=1,
+                          tip=_("Default is 6"))
+        height_spin = self.create_spinbox(
+                          _("Height:")+"  ", " "+_("inches"),
+                          'pylab/inline/height', min_=1, max_=20, step=1,
+                          tip=_("Default is 4"))
+        
+        inline_v_layout = QVBoxLayout()
+        inline_v_layout.addWidget(inline_label)
+        inline_layout = QGridLayout()
+        inline_layout.addWidget(format_box.label, 1, 0)
+        inline_layout.addWidget(format_box.combobox, 1, 1)
+        inline_layout.addWidget(resolution_spin.plabel, 2, 0)
+        inline_layout.addWidget(resolution_spin.spinbox, 2, 1)
+        inline_layout.addWidget(resolution_spin.slabel, 2, 2)
+        inline_layout.addWidget(width_spin.plabel, 3, 0)
+        inline_layout.addWidget(width_spin.spinbox, 3, 1)
+        inline_layout.addWidget(width_spin.slabel, 3, 2)
+        inline_layout.addWidget(height_spin.plabel, 4, 0)
+        inline_layout.addWidget(height_spin.spinbox, 4, 1)
+        inline_layout.addWidget(height_spin.slabel, 4, 2)
+        inline_h_layout = QHBoxLayout()
+        inline_h_layout.addLayout(inline_layout)
+        inline_h_layout.addStretch(1)
+        inline_v_layout.addLayout(inline_h_layout)
+        inline_group.setLayout(inline_v_layout)
+        inline_group.setEnabled(self.get_option('pylab'))
+        pylab_box.toggled.connect(inline_group.setEnabled)
+
+        # --- Startup ---
+        # Run lines Group
+        run_lines_group = QGroupBox(_("Run code"))
+        run_lines_label = QLabel(_("You can run several lines of code when "
+                                   "a console is started. Please introduce "
+                                   "each one separated by commas, for "
+                                   "example:<br>"
+                                   "<i>import os, import sys</i>"))
+        run_lines_label.setWordWrap(True)
+        run_lines_edit = self.create_lineedit(_("Lines:"), 'startup/run_lines',
+                                              '', alignment=Qt.Horizontal)
+        
+        run_lines_layout = QVBoxLayout()
+        run_lines_layout.addWidget(run_lines_label)
+        run_lines_layout.addWidget(run_lines_edit)
+        run_lines_group.setLayout(run_lines_layout)
+        
+        # Run file Group
+        run_file_group = QGroupBox(_("Run a file"))
+        run_file_label = QLabel(_("You can also run a whole file at startup "
+                                  "instead of just some lines (This is "
+                                  "similar to have a PYTHONSTARTUP file)."))
+        run_file_label.setWordWrap(True)
+        file_radio = newcb(_("Use the following file:"),
+                           'startup/use_run_file', False)
+        run_file_browser = self.create_browsefile('', 'startup/run_file', '')
+        run_file_browser.setEnabled(False)
+        file_radio.toggled.connect(run_file_browser.setEnabled)
+        
+        run_file_layout = QVBoxLayout()
+        run_file_layout.addWidget(run_file_label)
+        run_file_layout.addWidget(file_radio)
+        run_file_layout.addWidget(run_file_browser)
+        run_file_group.setLayout(run_file_layout)
+        
+        # ---- Advanced settings ----
+        # Greedy completer group
+        greedy_group = QGroupBox(_("Greedy completion"))
+        greedy_label = QLabel(_("Enable <tt>Tab</tt> completion on elements "
+                                "of lists, results of function calls, etc, "
+                                "<i>without</i> assigning them to a "
+                                "variable.<br>"
+                                "For example, you can get completions on "
+                                "things like <tt>li[0].&lt;Tab&gt;</tt> or "
+                                "<tt>ins.meth().&lt;Tab&gt;</tt>"))
+        greedy_label.setWordWrap(True)
+        greedy_box = newcb(_("Use the greedy completer"), "greedy_completer",
+                           tip="<b>Warning</b>: It can be unsafe because the "
+                                "code is actually evaluated when you press "
+                                "<tt>Tab</tt>.")
+        
+        greedy_layout = QVBoxLayout()
+        greedy_layout.addWidget(greedy_label)
+        greedy_layout.addWidget(greedy_box)
+        greedy_group.setLayout(greedy_layout)
+        
+        # Autocall group
+        autocall_group = QGroupBox(_("Autocall"))
+        autocall_label = QLabel(_("Autocall makes IPython automatically call "
+                                "any callable object even if you didn't type "
+                                "explicit parentheses.<br>"
+                                "For example, if you type <i>str 43</i> it "
+                                "becomes <i>str(43)</i> automatically."))
+        autocall_label.setWordWrap(True)
+        
+        smart = _('Smart')
+        full = _('Full')
+        autocall_opts = ((_('Off'), 0), (smart, 1), (full, 2))
+        autocall_box = self.create_combobox(
+                       _("Autocall:  "), autocall_opts, 'autocall', default=0,
+                       tip=_("On <b>%s</b> mode, Autocall is not applied if "
+                             "there are no arguments after the callable. On "
+                             "<b>%s</b> mode, all callable objects are "
+                             "automatically called (even if no arguments are "
+                             "present).") % (smart, full))
+        
+        autocall_layout = QVBoxLayout()
+        autocall_layout.addWidget(autocall_label)
+        autocall_layout.addWidget(autocall_box)
+        autocall_group.setLayout(autocall_layout)
+        
+        # Sympy group
+        sympy_group = QGroupBox(_("Symbolic Mathematics"))
+        sympy_label = QLabel(_("Perfom symbolic operations in the console "
+                               "(e.g. integrals, derivatives, vector calculus, "
+                               "etc) and get the outputs in a beautifully "
+                               "printed style (it requires the Sympy module)."))
+        sympy_label.setWordWrap(True)
+        sympy_box = newcb(_("Use symbolic math"), "symbolic_math",
+                          tip=_("This option loads the Sympy library to work "
+                                "with.<br>Please refer to its documentation to "
+                                "learn how to use it."))
+        
+        sympy_layout = QVBoxLayout()
+        sympy_layout.addWidget(sympy_label)
+        sympy_layout.addWidget(sympy_box)
+        sympy_group.setLayout(sympy_layout)
+
+        # Prompts group
+        prompts_group = QGroupBox(_("Prompts"))
+        prompts_label = QLabel(_("Modify how Input and Output prompts are "
+                                 "shown in the console."))
+        prompts_label.setWordWrap(True)
+        in_prompt_edit = self.create_lineedit(_("Input prompt:"),
+                                    'in_prompt', '',
+                                  _('Default is<br>'
+                                    'In [&lt;span class="in-prompt-number"&gt;'
+                                    '%i&lt;/span&gt;]:'),
+                                    alignment=Qt.Horizontal)
+        out_prompt_edit = self.create_lineedit(_("Output prompt:"),
+                                   'out_prompt', '',
+                                 _('Default is<br>'
+                                   'Out[&lt;span class="out-prompt-number"&gt;'
+                                   '%i&lt;/span&gt;]:'),
+                                   alignment=Qt.Horizontal)
+        
+        prompts_layout = QVBoxLayout()
+        prompts_layout.addWidget(prompts_label)
+        prompts_g_layout  = QGridLayout()
+        prompts_g_layout.addWidget(in_prompt_edit.label, 0, 0)
+        prompts_g_layout.addWidget(in_prompt_edit.textbox, 0, 1)
+        prompts_g_layout.addWidget(out_prompt_edit.label, 1, 0)
+        prompts_g_layout.addWidget(out_prompt_edit.textbox, 1, 1)
+        prompts_layout.addLayout(prompts_g_layout)
+        prompts_group.setLayout(prompts_layout)
+
+        # --- Tabs organization ---
+        tabs = QTabWidget()
+        tabs.addTab(self.create_tab(interface_group, comp_group,
+                                    source_code_group), _("Display"))
+        tabs.addTab(self.create_tab(pylab_group, backend_group, inline_group),
+                                    _("Graphics"))
+        tabs.addTab(self.create_tab(run_lines_group, run_file_group),
+                                    _("Startup"))
+        tabs.addTab(self.create_tab(greedy_group, autocall_group, sympy_group,
+                                    prompts_group), _("Advanced Settings"))
+
+        vlayout = QVBoxLayout()
+        vlayout.addWidget(tabs)
+        self.setLayout(vlayout)
+
+
+#------------------------------------------------------------------------------
+# Plugin widget
+#------------------------------------------------------------------------------
+class IPythonConsole(SpyderPluginWidget):
+    """
+    IPython Console plugin
+
+    This is a widget with tabs where each one is a ClientWidget
+    """
+    CONF_SECTION = 'ipython_console'
+    CONFIGWIDGET_CLASS = IPythonConsoleConfigPage
+    DISABLE_ACTIONS_WHEN_HIDDEN = False
+    
+    # Signals
+    focus_changed = Signal()
+    edit_goto = Signal((str, int, str), (str, int, str, bool))
+
+    def __init__(self, parent, testing=False):
+        """Ipython Console constructor."""
+        if PYQT5:
+            SpyderPluginWidget.__init__(self, parent, main = parent)
+        else:
+            SpyderPluginWidget.__init__(self, parent)
+
+        self.tabwidget = None
+        self.menu_actions = None
+
+        self.help = None               # Help plugin
+        self.historylog = None         # History log plugin
+        self.variableexplorer = None   # Variable explorer plugin
+        self.editor = None             # Editor plugin
+
+        self.master_clients = 0
+        self.clients = []
+        self.mainwindow_close = False
+        self.create_new_client_if_empty = True
+        self.testing = testing
+
+        # Initialize plugin
+        if not self.testing:
+            self.initialize_plugin()
+
+        # Create temp dir on testing to save kernel errors
+        if self.testing:
+            if not osp.isdir(programs.TEMPDIR):
+                os.mkdir(programs.TEMPDIR)
+
+        layout = QVBoxLayout()
+        self.tabwidget = Tabs(self, self.menu_actions, rename_tabs=True,
+                              split_char='/', split_index=0)
+        if hasattr(self.tabwidget, 'setDocumentMode')\
+           and not sys.platform == 'darwin':
+            # Don't set document mode to true on OSX because it generates
+            # a crash when the console is detached from the main window
+            # Fixes Issue 561
+            self.tabwidget.setDocumentMode(True)
+        self.tabwidget.currentChanged.connect(self.refresh_plugin)
+        self.tabwidget.move_data.connect(self.move_tab)
+        self.tabwidget.tabBar().sig_change_name.connect(
+            self.rename_tabs_after_change)
+
+        self.tabwidget.set_close_function(self.close_client)
+
+        if sys.platform == 'darwin':
+            tab_container = QWidget()
+            tab_container.setObjectName('tab-container')
+            tab_layout = QHBoxLayout(tab_container)
+            tab_layout.setContentsMargins(0, 0, 0, 0)
+            tab_layout.addWidget(self.tabwidget)
+            layout.addWidget(tab_container)
+        else:
+            layout.addWidget(self.tabwidget)
+
+        # Find/replace widget
+        self.find_widget = FindReplace(self)
+        self.find_widget.hide()
+        if not self.testing:
+            self.register_widget_shortcuts(self.find_widget)
+        layout.addWidget(self.find_widget)
+
+        self.setLayout(layout)
+
+        # Accepting drops
+        self.setAcceptDrops(True)
+
+    #------ SpyderPluginMixin API ---------------------------------------------
+    def update_font(self):
+        """Update font from Preferences"""
+        font = self.get_plugin_font()
+        for client in self.clients:
+            client.set_font(font)
+
+    def apply_plugin_settings(self, options):
+        """Apply configuration file's plugin settings"""
+        font_n = 'plugin_font'
+        font_o = self.get_plugin_font()
+        help_n = 'connect_to_oi'
+        help_o = CONF.get('help', 'connect/ipython_console')
+        color_scheme_n = 'color_scheme_name'
+        color_scheme_o = CONF.get('color_schemes', 'selected')
+        for client in self.clients:
+            control = client.get_control()
+            if font_n in options:
+                client.set_font(font_o)
+            if help_n in options and control is not None:
+                control.set_help_enabled(help_o)
+            if color_scheme_n in options:
+                client.set_color_scheme(color_scheme_o)
+
+    def toggle_view(self, checked):
+        """Toggle view"""
+        if checked:
+            self.dockwidget.show()
+            self.dockwidget.raise_()
+            # Start a client in case there are none shown
+            if not self.clients:
+                if self.main.is_setting_up:
+                    self.create_new_client(give_focus=False)
+                else:
+                    self.create_new_client(give_focus=True)
+        else:
+            self.dockwidget.hide()
+    
+    #------ SpyderPluginWidget API --------------------------------------------
+    def get_plugin_title(self):
+        """Return widget title"""
+        return _('IPython console')
+    
+    def get_plugin_icon(self):
+        """Return widget icon"""
+        return ima.icon('ipython_console')
+    
+    def get_focus_widget(self):
+        """
+        Return the widget to give focus to when
+        this plugin's dockwidget is raised on top-level
+        """
+        client = self.tabwidget.currentWidget()
+        if client is not None:
+            return client.get_control()
+
+    def closing_plugin(self, cancelable=False):
+        """Perform actions before parent main window is closed"""
+        self.mainwindow_close = True
+        for client in self.clients:
+            client.shutdown()
+            client.close()
+        return True
+
+    def refresh_plugin(self):
+        """Refresh tabwidget"""
+        client = None
+        if self.tabwidget.count():
+            # Give focus to the control widget of the selected tab
+            client = self.tabwidget.currentWidget()
+            control = client.get_control()
+            control.setFocus()
+            widgets = client.get_toolbar_buttons()+[5]
+        else:
+            control = None
+            widgets = []
+        self.find_widget.set_editor(control)
+        self.tabwidget.set_corner_widgets({Qt.TopRightCorner: widgets})
+        if client and not self.testing:
+            sw = client.shellwidget
+            self.variableexplorer.set_shellwidget_from_id(id(sw))
+            self.help.set_shell(sw)
+        self.update_plugin_title.emit()
+
+    def get_plugin_actions(self):
+        """Return a list of actions related to plugin."""
+        create_client_action = create_action(
+                                   self,
+                                   _("Open an &IPython console"),
+                                   icon=ima.icon('ipython_console'),
+                                   triggered=self.create_new_client,
+                                   context=Qt.WidgetWithChildrenShortcut)
+        self.register_shortcut(create_client_action, context="ipython_console",
+                               name="New tab")
+
+        restart_action = create_action(self, _("Restart kernel"),
+                                       icon=ima.icon('restart'),
+                                       triggered=self.restart_kernel,
+                                       context=Qt.WidgetWithChildrenShortcut)
+        self.register_shortcut(restart_action, context="ipython_console",
+                               name="Restart kernel")
+
+        connect_to_kernel_action = create_action(self,
+               _("Connect to an existing kernel"), None, None,
+               _("Open a new IPython console connected to an existing kernel"),
+               triggered=self.create_client_for_kernel)
+        
+        rename_tab_action = create_action(self, _("Rename tab"),
+                                       icon=ima.icon('rename'),
+                                       triggered=self.tab_name_editor)
+        
+        # Add the action to the 'Consoles' menu on the main window
+        main_consoles_menu = self.main.consoles_menu_actions
+        main_consoles_menu.insert(0, create_client_action)
+        main_consoles_menu += [MENU_SEPARATOR, restart_action,
+                               connect_to_kernel_action]
+        
+        # Plugin actions
+        self.menu_actions = [create_client_action, MENU_SEPARATOR,
+                             restart_action, connect_to_kernel_action,
+                             MENU_SEPARATOR, rename_tab_action]
+        
+        return self.menu_actions
+
+    def register_plugin(self):
+        """Register plugin in Spyder's main window"""
+        self.main.add_dockwidget(self)
+
+        self.help = self.main.help
+        self.historylog = self.main.historylog
+        self.variableexplorer = self.main.variableexplorer
+        self.editor = self.main.editor
+        self.explorer = self.main.explorer
+        self.projects = self.main.projects
+
+        self.focus_changed.connect(self.main.plugin_focus_changed)
+        self.edit_goto.connect(self.editor.load)
+        self.edit_goto[str, int, str, bool].connect(
+                         lambda fname, lineno, word, processevents:
+                             self.editor.load(fname, lineno, word,
+                                              processevents=processevents))
+        self.editor.breakpoints_saved.connect(self.set_spyder_breakpoints)
+        self.editor.run_in_current_ipyclient.connect(self.run_script)
+        self.main.workingdirectory.set_current_console_wd.connect(
+                                     self.set_current_client_working_directory)
+
+        self.tabwidget.currentChanged.connect(self.update_working_directory)
+
+        self.explorer.open_interpreter.connect(self.create_client_from_path)
+        self.projects.open_interpreter.connect(self.create_client_from_path)
+
+    #------ Public API (for clients) ------------------------------------------
+    def get_clients(self):
+        """Return clients list"""
+        return [cl for cl in self.clients if isinstance(cl, ClientWidget)]
+
+    def get_focus_client(self):
+        """Return current client with focus, if any"""
+        widget = QApplication.focusWidget()
+        for client in self.get_clients():
+            if widget is client or widget is client.get_control():
+                return client
+    
+    def get_current_client(self):
+        """Return the currently selected client"""
+        client = self.tabwidget.currentWidget()
+        if client is not None:
+            return client
+
+    def get_current_shellwidget(self):
+        """Return the shellwidget of the current client"""
+        client = self.get_current_client()
+        if client is not None:
+            return client.shellwidget
+
+    def run_script(self, filename, wdir, args, debug, post_mortem,
+                   current_client, clear_variables):
+        """Run script in current or dedicated client"""
+        norm = lambda text: remove_backslashes(to_text_string(text))
+
+        # Select client to execute code on it
+        if current_client:
+            client = self.get_current_client()
+        else:
+            client = self.get_client_for_file(filename)
+            if client is None:
+                self.create_client_for_file(filename)
+                client = self.get_current_client()
+
+        if client is not None:
+            # Internal kernels, use runfile
+            if client.get_kernel() is not None:
+                line = "%s('%s'" % ('debugfile' if debug else 'runfile',
+                                    norm(filename))
+                if args:
+                    line += ", args='%s'" % norm(args)
+                if wdir:
+                    line += ", wdir='%s'" % norm(wdir)
+                if post_mortem:
+                    line += ", post_mortem=True"
+                line += ")"
+            else: # External kernels, use %run
+                line = "%run "
+                if debug:
+                    line += "-d "
+                line += "\"%s\"" % to_text_string(filename)
+                if args:
+                    line += " %s" % norm(args)
+            self.execute_code(line, current_client, clear_variables)
+            self.visibility_changed(True)
+            self.raise_()
+        else:
+            #XXX: not sure it can really happen
+            QMessageBox.warning(self, _('Warning'),
+                _("No IPython console is currently available to run <b>%s</b>."
+                  "<br><br>Please open a new one and try again."
+                  ) % osp.basename(filename), QMessageBox.Ok)
+
+    def set_current_client_working_directory(self, directory):
+        """Set current client working directory."""
+        shellwidget = self.get_current_shellwidget()
+        if shellwidget is not None:
+            directory = encoding.to_unicode_from_fs(directory)
+            shellwidget.set_cwd(directory)
+
+    def set_working_directory(self, dirname):
+        """Set current working directory.
+        In the workingdirectory and explorer plugins.
+        """
+        if dirname:
+            self.main.workingdirectory.chdir(dirname, refresh_explorer=True,
+                                             refresh_console=False)
+
+    def update_working_directory(self):
+        """Update working directory to console cwd."""
+        shellwidget = self.get_current_shellwidget()
+        if shellwidget is not None:
+            shellwidget.get_cwd()
+
+    def execute_code(self, lines, current_client=True, clear_variables=False):
+        """Execute code instructions."""
+        sw = self.get_current_shellwidget()
+        if sw is not None:
+            if sw._reading:
+                pass
+            else:
+                if not current_client:
+                    # Clear console and reset namespace for
+                    # dedicated clients
+                    sw.silent_execute('%clear')
+                    sw.silent_execute(
+                        'get_ipython().kernel.close_all_mpl_figures()')
+                    sw.reset_namespace(force=True)
+                elif current_client and clear_variables:
+                    sw.reset_namespace(force=True)
+                sw.execute(to_text_string(to_text_string(lines)))
+            self.activateWindow()
+            self.get_current_client().get_control().setFocus()
+
+    def write_to_stdin(self, line):
+        sw = self.get_current_shellwidget()
+        if sw is not None:
+            sw.write_to_stdin(line)
+
+    @Slot()
+    @Slot(bool)
+    def create_new_client(self, give_focus=True):
+        """Create a new client"""
+        self.master_clients += 1
+        client_id = dict(int_id=to_text_string(self.master_clients),
+                         str_id='A')
+        cf = self._new_connection_file()
+        client = ClientWidget(self, id_=client_id,
+                              history_filename=get_conf_path('history.py'),
+                              config_options=self.config_options(),
+                              additional_options=self.additional_options(),
+                              interpreter_versions=self.interpreter_versions(),
+                              connection_file=cf,
+                              menu_actions=self.menu_actions)
+        self.add_tab(client, name=client.get_name())
+
+        if cf is None:
+            error_msg = _("The directory {} is not writable and it is "
+                          "required to create IPython consoles. Please make "
+                          "it writable.").format(jupyter_runtime_dir())
+            client.show_kernel_error(error_msg)
+            return
+
+        # Check if ipykernel is present in the external interpreter.
+        # Else we won't be able to create a client
+        if not CONF.get('main_interpreter', 'default'):
+            pyexec = CONF.get('main_interpreter', 'executable')
+            ipykernel_present = programs.is_module_installed('ipykernel',
+                                                            interpreter=pyexec)
+            if not ipykernel_present:
+                client.show_kernel_error(_("Your Python environment or "
+                                     "installation doesn't "
+                                     "have the <tt>ipykernel</tt> module "
+                                     "installed on it. Without this module is "
+                                     "not possible for Spyder to create a "
+                                     "console for you.<br><br>"
+                                     "You can install <tt>ipykernel</tt> by "
+                                     "running in a terminal:<br><br>"
+                                     "<tt>pip install ipykernel</tt><br><br>"
+                                     "or<br><br>"
+                                     "<tt>conda install ipykernel</tt>"))
+                return
+
+        self.connect_client_to_kernel(client)
+        if client.shellwidget.kernel_manager is None:
+            return
+        self.register_client(client)
+
+    @Slot()
+    def create_client_for_kernel(self):
+        """Create a client connected to an existing kernel"""
+        connect_output = KernelConnectionDialog.get_connection_parameters(self)
+        (connection_file, hostname, sshkey, password, ok) = connect_output
+        if not ok:
+            return
+        else:
+            self._create_client_for_kernel(connection_file, hostname, sshkey,
+                                           password)
+
+    def connect_client_to_kernel(self, client):
+        """Connect a client to its kernel"""
+        connection_file = client.connection_file
+        stderr_file = client.stderr_file
+        km, kc = self.create_kernel_manager_and_kernel_client(connection_file,
+                                                              stderr_file)
+        # An error occurred if this is True
+        if is_string(km) and kc is None:
+            client.shellwidget.kernel_manager = None
+            client.show_kernel_error(km)
+            return
+
+        kc.started_channels.connect(lambda c=client: self.process_started(c))
+        kc.stopped_channels.connect(lambda c=client: self.process_finished(c))
+        kc.start_channels(shell=True, iopub=True)
+
+        shellwidget = client.shellwidget
+        shellwidget.kernel_manager = km
+        shellwidget.kernel_client = kc
+
+    def set_editor(self):
+        """Set the editor used by the %edit magic"""
+        python = sys.executable
+        if DEV:
+            spyder_start_directory = get_module_path('spyder')
+            bootstrap_script = osp.join(osp.dirname(spyder_start_directory),
+                                        'bootstrap.py')
+            editor = u'{0} {1} --'.format(python, bootstrap_script)
+        else:
+            import1 = "import sys"
+            import2 = "from spyder.app.start import send_args_to_spyder"
+            code = "send_args_to_spyder([sys.argv[-1]])"
+            editor = u"{0} -c '{1}; {2}; {3}'".format(python,
+                                                      import1,
+                                                      import2,
+                                                      code)
+        return to_text_string(editor)
+
+    def config_options(self):
+        """
+        Generate a Trailets Config instance for shell widgets using our
+        config system
+
+        This lets us create each widget with its own config
+        """
+        # ---- Jupyter config ----
+        try:
+            full_cfg = load_pyconfig_files(['jupyter_qtconsole_config.py'],
+                                           jupyter_config_dir())
+
+            # From the full config we only select the JupyterWidget section
+            # because the others have no effect here.
+            cfg = Config({'JupyterWidget': full_cfg.JupyterWidget})
+        except:
+            cfg = Config()
+
+        # ---- Spyder config ----
+        spy_cfg = Config()
+
+        # Make the pager widget a rich one (i.e a QTextEdit)
+        spy_cfg.JupyterWidget.kind = 'rich'
+
+        # Gui completion widget
+        completion_type_o = self.get_option('completion_type')
+        completions = {0: "droplist", 1: "ncurses", 2: "plain"}
+        spy_cfg.JupyterWidget.gui_completion = completions[completion_type_o]
+
+        # Pager
+        pager_o = self.get_option('use_pager')
+        if pager_o:
+            spy_cfg.JupyterWidget.paging = 'inside'
+        else:
+            spy_cfg.JupyterWidget.paging = 'none'
+
+        # Calltips
+        calltips_o = self.get_option('show_calltips')
+        spy_cfg.JupyterWidget.enable_calltips = calltips_o
+
+        # Buffer size
+        buffer_size_o = self.get_option('buffer_size')
+        spy_cfg.JupyterWidget.buffer_size = buffer_size_o
+
+        # Prompts
+        in_prompt_o = self.get_option('in_prompt')
+        out_prompt_o = self.get_option('out_prompt')
+        if in_prompt_o:
+            spy_cfg.JupyterWidget.in_prompt = in_prompt_o
+        if out_prompt_o:
+            spy_cfg.JupyterWidget.out_prompt = out_prompt_o
+
+        # Style
+        color_scheme = CONF.get('color_schemes', 'selected')
+        style_sheet = create_qss_style(color_scheme)[0]
+        spy_cfg.JupyterWidget.style_sheet = style_sheet
+        spy_cfg.JupyterWidget.syntax_style = color_scheme
+
+        # Editor for %edit
+        if CONF.get('main', 'single_instance'):
+            spy_cfg.JupyterWidget.editor = self.set_editor()
+
+        # Merge QtConsole and Spyder configs. Spyder prefs will have
+        # prevalence over QtConsole ones
+        cfg._merge(spy_cfg)
+        return cfg
+
+    def interpreter_versions(self):
+        """Python and IPython versions used by clients"""
+        if CONF.get('main_interpreter', 'default'):
+            from IPython.core import release
+            versions = dict(
+                python_version = sys.version.split("\n")[0].strip(),
+                ipython_version = release.version
+            )
+        else:
+            import subprocess
+            versions = {}
+            pyexec = CONF.get('main_interpreter', 'executable')
+            py_cmd = "%s -c 'import sys; print(sys.version.split(\"\\n\")[0])'" % \
+                     pyexec
+            ipy_cmd = "%s -c 'import IPython.core.release as r; print(r.version)'" \
+                      % pyexec
+            for cmd in [py_cmd, ipy_cmd]:
+                try:
+                    proc = programs.run_shell_command(cmd)
+                    output, _err = proc.communicate()
+                except subprocess.CalledProcessError:
+                    output = ''
+                output = output.decode().split('\n')[0].strip()
+                if 'IPython' in cmd:
+                    versions['ipython_version'] = output
+                else:
+                    versions['python_version'] = output
+
+        return versions
+
+    def additional_options(self):
+        """
+        Additional options for shell widgets that are not defined
+        in JupyterWidget config options
+        """
+        options = dict(
+            pylab=self.get_option('pylab'),
+            autoload_pylab=self.get_option('pylab/autoload'),
+            sympy=self.get_option('symbolic_math'),
+            show_banner=self.get_option('show_banner')
+        )
+
+        return options
+
+    def register_client(self, client, give_focus=True):
+        """Register new client"""
+        client.configure_shellwidget(give_focus=give_focus)
+
+        # Local vars
+        shellwidget = client.shellwidget
+        control = shellwidget._control
+        page_control = shellwidget._page_control
+
+        # Create new clients with Ctrl+T shortcut
+        shellwidget.new_client.connect(self.create_new_client)
+
+        # For tracebacks
+        control.go_to_error.connect(self.go_to_error)
+
+        shellwidget.sig_pdb_step.connect(
+                              lambda fname, lineno, shellwidget=shellwidget:
+                              self.pdb_has_stopped(fname, lineno, shellwidget))
+
+        # Connect text widget to Help
+        if self.help is not None:
+            control.set_help(self.help)
+            control.set_help_enabled(CONF.get('help', 'connect/ipython_console'))
+
+        # Connect client to our history log
+        if self.historylog is not None:
+            self.historylog.add_history(client.history_filename)
+            client.append_to_history.connect(self.historylog.append_to_history)
+        
+        # Set font for client
+        client.set_font( self.get_plugin_font() )
+        
+        # Connect focus signal to client's control widget
+        control.focus_changed.connect(lambda: self.focus_changed.emit())
+        
+        shellwidget.sig_change_cwd.connect(self.set_working_directory)
+
+        # Update the find widget if focus changes between control and
+        # page_control
+        self.find_widget.set_editor(control)
+        if page_control:
+            page_control.focus_changed.connect(lambda: self.focus_changed.emit())
+            control.visibility_changed.connect(self.refresh_plugin)
+            page_control.visibility_changed.connect(self.refresh_plugin)
+            page_control.show_find_widget.connect(self.find_widget.show)
+
+    def close_client(self, index=None, client=None, force=False):
+        """Close client tab from index or widget (or close current tab)"""
+        if not self.tabwidget.count():
+            return
+        if client is not None:
+            index = self.tabwidget.indexOf(client)
+        if index is None and client is None:
+            index = self.tabwidget.currentIndex()
+        if index is not None:
+            client = self.tabwidget.widget(index)
+
+        # Check if related clients or kernels are opened
+        # and eventually ask before closing them
+        if not self.mainwindow_close and not force:
+            close_all = True
+            if self.get_option('ask_before_closing'):
+                close = QMessageBox.question(self, self.get_plugin_title(),
+                                       _("Do you want to close this console?"),
+                                       QMessageBox.Yes | QMessageBox.No)
+                if close == QMessageBox.No:
+                    return
+            if len(self.get_related_clients(client)) > 0:
+                close_all = QMessageBox.question(self, self.get_plugin_title(),
+                         _("Do you want to close all other consoles connected "
+                           "to the same kernel as this one?"),
+                           QMessageBox.Yes | QMessageBox.No)
+            client.shutdown()
+            if close_all == QMessageBox.Yes:
+                self.close_related_clients(client)
+        client.close()
+
+        # Note: client index may have changed after closing related widgets
+        self.tabwidget.removeTab(self.tabwidget.indexOf(client))
+        self.clients.remove(client)
+        if not self.tabwidget.count() and self.create_new_client_if_empty:
+            self.create_new_client()
+        self.update_plugin_title.emit()
+
+    def get_client_index_from_id(self, client_id):
+        """Return client index from id"""
+        for index, client in enumerate(self.clients):
+            if id(client) == client_id:
+                return index
+
+    def get_related_clients(self, client):
+        """
+        Get all other clients that are connected to the same kernel as `client`
+        """
+        related_clients = []
+        for cl in self.get_clients():
+            if cl.connection_file == client.connection_file and \
+              cl is not client:
+                related_clients.append(cl)
+        return related_clients
+
+    def close_related_clients(self, client):
+        """Close all clients related to *client*, except itself"""
+        related_clients = self.get_related_clients(client)
+        for cl in related_clients:
+            self.close_client(client=cl, force=True)
+
+    def restart(self):
+        """
+        Restart the console
+
+        This is needed when we switch projects to update PYTHONPATH
+        and the selected interpreter
+        """
+        self.master_clients = 0
+        self.create_new_client_if_empty = False
+        for i in range(len(self.clients)):
+            client = self.clients[-1]
+            try:
+                client.shutdown()
+            except Exception as e:
+                QMessageBox.warning(self, _('Warning'),
+                    _("It was not possible to restart the IPython console "
+                      "when switching to this project. "
+                      "The error was {0}").format(e), QMessageBox.Ok)
+            self.close_client(client=client, force=True)
+        self.create_new_client(give_focus=False)
+        self.create_new_client_if_empty = True
+
+    def pdb_has_stopped(self, fname, lineno, shellwidget):
+        """Python debugger has just stopped at frame (fname, lineno)"""
+        # This is a unique form of the edit_goto signal that is intended to
+        # prevent keyboard input from accidentally entering the editor
+        # during repeated, rapid entry of debugging commands.
+        self.edit_goto[str, int, str, bool].emit(fname, lineno, '', False)
+        self.activateWindow()
+        shellwidget._control.setFocus()
+
+    def set_spyder_breakpoints(self):
+        """Set Spyder breakpoints into all clients"""
+        for cl in self.clients:
+            cl.shellwidget.set_spyder_breakpoints()
+
+    @Slot(str)
+    def create_client_from_path(self, path):
+        """Create a client with its cwd pointing to path."""
+        self.create_new_client()
+        sw = self.get_current_shellwidget()
+        sw.set_cwd(path)
+
+    def create_client_for_file(self, filename):
+        """Create a client to execute code related to a file."""
+        # Create client
+        self.create_new_client()
+
+        # Don't increase the count of master clients
+        self.master_clients -= 1
+
+        # Rename client tab with filename
+        client = self.get_current_client()
+        client.allow_rename = False
+        self.rename_client_tab(client, filename)
+
+    def get_client_for_file(self, filename):
+        """Get client associated with a given file."""
+        client = None
+        for cl in self.get_clients():
+            if cl.given_name == filename:
+                client = cl
+                break
+        return client
+
+    #------ Public API (for kernels) ------------------------------------------
+    def ssh_tunnel(self, *args, **kwargs):
+        if os.name == 'nt':
+            return zmqtunnel.paramiko_tunnel(*args, **kwargs)
+        else:
+            return openssh_tunnel(self, *args, **kwargs)
+
+    def tunnel_to_kernel(self, connection_info, hostname, sshkey=None,
+                         password=None, timeout=10):
+        """
+        Tunnel connections to a kernel via ssh.
+
+        Remote ports are specified in the connection info ci.
+        """
+        lports = zmqtunnel.select_random_ports(4)
+        rports = (connection_info['shell_port'], connection_info['iopub_port'],
+                  connection_info['stdin_port'], connection_info['hb_port'])
+        remote_ip = connection_info['ip']
+        for lp, rp in zip(lports, rports):
+            self.ssh_tunnel(lp, rp, hostname, remote_ip, sshkey, password,
+                            timeout)
+        return tuple(lports)
+
+    def create_kernel_spec(self):
+        """Create a kernel spec for our own kernels"""
+        # Before creating our kernel spec, we always need to
+        # set this value in spyder.ini
+        if not self.testing:
+            CONF.set('main', 'spyder_pythonpath',
+                     self.main.get_spyder_pythonpath())
+        return SpyderKernelSpec()
+
+    def create_kernel_manager_and_kernel_client(self, connection_file,
+                                                stderr_file):
+        """Create kernel manager and client."""
+        # Kernel spec
+        kernel_spec = self.create_kernel_spec()
+        if not kernel_spec.env.get('PYTHONPATH'):
+            error_msg = _("This error was most probably caused by installing "
+                          "Spyder in a directory with non-ascii characters "
+                          "(i.e. characters with tildes, apostrophes or "
+                          "non-latin symbols).<br><br>"
+                          "To fix it, please <b>reinstall</b> Spyder in a "
+                          "different location.")
+            return (error_msg, None)
+
+        # Kernel manager
+        kernel_manager = QtKernelManager(connection_file=connection_file,
+                                         config=None, autorestart=True)
+        kernel_manager._kernel_spec = kernel_spec
+
+        # Save stderr in a file to read it later in case of errors
+        stderr = codecs.open(stderr_file, 'w', encoding='utf-8')
+        kernel_manager.start_kernel(stderr=stderr)
+
+        # Kernel client
+        kernel_client = kernel_manager.client()
+
+        # Increase time to detect if a kernel is alive
+        # See Issue 3444
+        kernel_client.hb_channel.time_to_dead = 6.0
+
+        return kernel_manager, kernel_client
+
+    def restart_kernel(self):
+        """Restart kernel of current client."""
+        client = self.get_current_client()
+        if client is not None:
+            client.restart_kernel()
+
+    #------ Public API (for tabs) ---------------------------------------------
+    def add_tab(self, widget, name):
+        """Add tab"""
+        self.clients.append(widget)
+        index = self.tabwidget.addTab(widget, name)
+        self.tabwidget.setCurrentIndex(index)
+        if self.dockwidget and not self.ismaximized:
+            self.dockwidget.setVisible(True)
+            self.dockwidget.raise_()
+        self.activateWindow()
+        widget.get_control().setFocus()
+        
+    def move_tab(self, index_from, index_to):
+        """
+        Move tab (tabs themselves have already been moved by the tabwidget)
+        """
+        client = self.clients.pop(index_from)
+        self.clients.insert(index_to, client)
+        self.update_plugin_title.emit()
+
+    def rename_client_tab(self, client, given_name):
+        """Rename client's tab"""
+        index = self.get_client_index_from_id(id(client))
+
+        if given_name is not None:
+            client.given_name = given_name
+        self.tabwidget.setTabText(index, client.get_name())
+
+    def rename_tabs_after_change(self, given_name):
+        client = self.get_current_client()
+
+        # Rename current client tab to add str_id
+        if client.allow_rename and not u'/' in given_name:
+            self.rename_client_tab(client, given_name)
+        else:
+            self.rename_client_tab(client, None)
+
+        # Rename related clients
+        if client.allow_rename and not u'/' in given_name:
+            for cl in self.get_related_clients(client):
+                self.rename_client_tab(cl, given_name)
+
+    def tab_name_editor(self):
+        """Trigger the tab name editor."""
+        index = self.tabwidget.currentIndex()
+        self.tabwidget.tabBar().tab_name_editor.edit_tab(index)
+
+    #------ Public API (for help) ---------------------------------------------
+    def go_to_error(self, text):
+        """Go to error if relevant"""
+        match = get_error_match(to_text_string(text))
+        if match:
+            fname, lnb = match.groups()
+            self.edit_goto.emit(osp.abspath(fname), int(lnb), '')
+
+    @Slot()
+    def show_intro(self):
+        """Show intro to IPython help"""
+        from IPython.core.usage import interactive_usage
+        self.help.show_rich_text(interactive_usage)
+
+    @Slot()
+    def show_guiref(self):
+        """Show qtconsole help"""
+        from qtconsole.usage import gui_reference
+        self.help.show_rich_text(gui_reference, collapse=True)
+
+    @Slot()
+    def show_quickref(self):
+        """Show IPython Cheat Sheet"""
+        from IPython.core.usage import quick_reference
+        self.help.show_plain_text(quick_reference)
+
+    #------ Private API -------------------------------------------------------
+    def _new_connection_file(self):
+        """
+        Generate a new connection file
+
+        Taken from jupyter_client/console_app.py
+        Licensed under the BSD license
+        """
+        # Check if jupyter_runtime_dir exists (Spyder addition)
+        if not osp.isdir(jupyter_runtime_dir()):
+            try:
+                os.makedirs(jupyter_runtime_dir())
+            except PermissionError:
+                return None
+        cf = ''
+        while not cf:
+            ident = str(uuid.uuid4()).split('-')[-1]
+            cf = os.path.join(jupyter_runtime_dir(), 'kernel-%s.json' % ident)
+            cf = cf if not os.path.exists(cf) else ''
+        return cf
+
+    def process_started(self, client):
+        if self.help is not None:
+            self.help.set_shell(client.shellwidget)
+        if self.variableexplorer is not None:
+            self.variableexplorer.add_shellwidget(client.shellwidget)
+
+    def process_finished(self, client):
+        if self.variableexplorer is not None:
+            self.variableexplorer.remove_shellwidget(id(client.shellwidget))
+
+    def connect_external_kernel(self, shellwidget):
+        """
+        Connect an external kernel to the Variable Explorer and Help, if
+        it is a Spyder kernel.
+        """
+        sw = shellwidget
+        kc = shellwidget.kernel_client
+        if self.help is not None:
+            self.help.set_shell(sw)
+        if self.variableexplorer is not None:
+            self.variableexplorer.add_shellwidget(sw)
+            sw.set_namespace_view_settings()
+            sw.refresh_namespacebrowser()
+            kc.stopped_channels.connect(lambda :
+                self.variableexplorer.remove_shellwidget(id(sw)))
+
+    def _create_client_for_kernel(self, connection_file, hostname, sshkey,
+                                  password):
+        # Verifying if the connection file exists
+        try:
+            cf_path = osp.dirname(connection_file)
+            cf_filename = osp.basename(connection_file)
+            # To change a possible empty string to None
+            cf_path = cf_path if cf_path else None
+            connection_file = find_connection_file(filename=cf_filename, 
+                                                   path=cf_path)
+        except (IOError, UnboundLocalError):
+            QMessageBox.critical(self, _('IPython'),
+                                 _("Unable to connect to "
+                                   "<b>%s</b>") % connection_file)
+            return
+
+        # Getting the master id that corresponds to the client
+        # (i.e. the i in i/A)
+        master_id = None
+        given_name = None
+        external_kernel = False
+        slave_ord = ord('A') - 1
+        kernel_manager = None
+
+        for cl in self.get_clients():
+            if connection_file in cl.connection_file:
+                if cl.get_kernel() is not None:
+                    kernel_manager = cl.get_kernel()
+                connection_file = cl.connection_file
+                if master_id is None:
+                    master_id = cl.id_['int_id']
+                given_name = cl.given_name
+                new_slave_ord = ord(cl.id_['str_id'])
+                if new_slave_ord > slave_ord:
+                    slave_ord = new_slave_ord
+        
+        # If we couldn't find a client with the same connection file,
+        # it means this is a new master client
+        if master_id is None:
+            self.master_clients += 1
+            master_id = to_text_string(self.master_clients)
+            external_kernel = True
+
+        # Set full client name
+        client_id = dict(int_id=master_id,
+                         str_id=chr(slave_ord + 1))
+
+        # Creating the client
+        client = ClientWidget(self,
+                              id_=client_id,
+                              given_name=given_name,
+                              history_filename=get_conf_path('history.py'),
+                              config_options=self.config_options(),
+                              additional_options=self.additional_options(),
+                              interpreter_versions=self.interpreter_versions(),
+                              connection_file=connection_file,
+                              menu_actions=self.menu_actions,
+                              hostname=hostname,
+                              external_kernel=external_kernel,
+                              slave=True)
+
+        # Create kernel client
+        kernel_client = QtKernelClient(connection_file=connection_file)
+        kernel_client.load_connection_file()
+        if hostname is not None:
+            try:
+                connection_info = dict(ip = kernel_client.ip,
+                                       shell_port = kernel_client.shell_port,
+                                       iopub_port = kernel_client.iopub_port,
+                                       stdin_port = kernel_client.stdin_port,
+                                       hb_port = kernel_client.hb_port)
+                newports = self.tunnel_to_kernel(connection_info, hostname,
+                                                 sshkey, password)
+                (kernel_client.shell_port,
+                 kernel_client.iopub_port,
+                 kernel_client.stdin_port,
+                 kernel_client.hb_port) = newports
+            except Exception as e:
+                QMessageBox.critical(self, _('Connection error'),
+                                   _("Could not open ssh tunnel. The "
+                                     "error was:\n\n") + to_text_string(e))
+                return
+
+        # Assign kernel manager and client to shellwidget
+        client.shellwidget.kernel_client = kernel_client
+        client.shellwidget.kernel_manager = kernel_manager
+        kernel_client.start_channels()
+        if external_kernel:
+            client.shellwidget.sig_is_spykernel.connect(
+                    self.connect_external_kernel)
+            client.shellwidget.is_spyder_kernel()
+
+        # Adding a new tab for the client
+        self.add_tab(client, name=client.get_name())
+
+        # Register client
+        self.register_client(client)