<<<<<<< HEAD
# -*- coding: utf-8 -*-
#
# Copyright © Spyder Project Contributors
# Licensed under the terms of the MIT License
# (see spyder/__init__.py for details)

"""Run configuration page."""

# Standard library imports
import functools
from copy import deepcopy
from typing import Dict, List, Set, Tuple
from uuid import uuid4

# Third party imports
from qtpy.QtCore import Qt
from qtpy.QtWidgets import (QGroupBox, QLabel, QVBoxLayout, QComboBox,
                            QTableView, QAbstractItemView, QPushButton,
                            QGridLayout, QHeaderView)
from spyder.plugins.run.api import (ExtendedRunExecutionParameters,
                                    SupportedExecutionRunConfiguration)

# Local imports
from spyder.plugins.run.container import RunContainer
from spyder.plugins.run.widgets import (
    ExecutionParametersDialog, RunDialogStatus)
from spyder.plugins.run.models import (
    RunExecutorNamesListModel, ExecutorRunParametersTableModel)
from spyder.api.preferences import PluginConfigPage
from spyder.api.translations import get_translation

# Localization
_ = get_translation("spyder")


def move_file_to_front(contexts: List[str]) -> List[str]:
    if 'file' in contexts:
        contexts.insert(0, contexts.pop(contexts.index('file')))
    return contexts


class RunParametersTableView(QTableView):
    def __init__(self, parent, model):
        super().__init__(parent)
        self._parent = parent
        self.setModel(model)
        self.setSelectionBehavior(QAbstractItemView.SelectRows)
        self.setSelectionMode(QAbstractItemView.SingleSelection)
        self.setSortingEnabled(True)
        self.setEditTriggers(QAbstractItemView.AllEditTriggers)
        self.selectionModel().selectionChanged.connect(self.selection)
        self.verticalHeader().hide()
        self.reset_plain()

        self.horizontalHeader().setSectionResizeMode(0, QHeaderView.Stretch)
        self.horizontalHeader().setSectionResizeMode(
            1, QHeaderView.Stretch)
        self.horizontalHeader().setSectionResizeMode(2, QHeaderView.Stretch)

    def focusInEvent(self, e):
        """Qt Override."""
        super().focusInEvent(e)
        self.selectRow(self.currentIndex().row())
        self.selection(self.currentIndex().row())

    def selection(self, index):
        self.update()
        self.isActiveWindow()
        self._parent.set_clone_delete_btn_status()

    def adjust_cells(self):
        """Adjust column size based on contents."""
        self.resizeColumnsToContents()
        model: ExecutorRunParametersTableModel = self.model()
        fm = self.horizontalHeader().fontMetrics()
        names = [fm.width(model.get_parameters_name(idx)) for idx in model]
        if names:
            self.setColumnWidth(
                ExecutorRunParametersTableModel.NAME, max(names))
        self.horizontalHeader().setStretchLastSection(True)

    def reset_plain(self):
        self.model().reset_model()
        self.adjust_cells()
        self.selectionModel().selectionChanged.connect(self.selection)

    def show_editor(self, new=False, clone=False):
        extension, context, params = None, None, None
        extensions, contexts, executor_params = (
            self._parent.get_executor_configurations())

        if not new:
            index = self.currentIndex().row()
            model: ExecutorRunParametersTableModel = self.model()
            (extension, context, params) = model[index]

        self.dialog = ExecutionParametersDialog(
            self, executor_params, extensions, contexts, params,
            extension, context)

        self.dialog.setup()
        self.dialog.finished.connect(
            functools.partial(self.process_run_dialog_result,
                              new=new, clone=clone, params=params))

        if not clone:
            self.dialog.open()
        else:
            self.dialog.accept()

    def process_run_dialog_result(self, result, new=False,
                                  clone=False, params=None):
        status = self.dialog.status
        if status == RunDialogStatus.Close:
            return

        (extension, context,
         new_executor_params) = self.dialog.get_configuration()

        if not new and clone:
            new_executor_params["uuid"] = str(uuid4())
            new_executor_params["name"] = _('%s (copy)') % params['name']

        changes = []
        if params and not clone:
            changes.append(('deleted', params))

        changes.append(('new', new_executor_params))
        self.model().apply_changes(changes, extension, context)

    def clone_configuration(self):
        self.show_editor(clone=True)

    def keyPressEvent(self, event):
        """Qt Override."""
        key = event.key()
        if key in [Qt.Key_Enter, Qt.Key_Return]:
            self.show_editor()
        elif key in [Qt.Key_Up, Qt.Key_Down, Qt.Key_Left, Qt.Key_Right]:
            super().keyPressEvent(event)
        else:
            super().keyPressEvent(event)

    def mouseDoubleClickEvent(self, event):
        """Qt Override."""
        self.show_editor()


class RunConfigPage(PluginConfigPage):
    """Default Run Settings configuration page."""

    def setup_page(self):
        self.plugin_container: RunContainer = self.plugin.get_container()
        self.executor_model = RunExecutorNamesListModel(
            self, self.plugin_container.executor_model)
        self.table_model = ExecutorRunParametersTableModel(self)
        self.table_model.sig_data_changed.connect(
            lambda: self.set_modified(True))

        self.all_executor_model: Dict[
            str, Dict[Tuple[str, str, str],
            ExtendedRunExecutionParameters]] = {}
        self.previous_executor_index: int = 0
        self.default_executor_conf_params: Dict[
            str, Dict[Tuple[str, str, str],
            ExtendedRunExecutionParameters]] = {}

        about_label = QLabel(_("The following are the per-executor "
                               "configuration settings used for "
                               "running. These options may be overriden "
                               "using the <b>Configuration per file</b> entry "
                               "of the <b>Run</b> menu."))
        about_label.setWordWrap(True)

        self.executor_combo = QComboBox(self)
        self.executor_combo.currentIndexChanged.connect(
            self.executor_index_changed)
        self.executor_combo.setModel(self.executor_model)

        executor_group = QGroupBox(_('Run executors'))
        executor_layout = QVBoxLayout()
        executor_layout.addWidget(self.executor_combo)
        executor_group.setLayout(executor_layout)

        self.params_table = RunParametersTableView(self, self.table_model)
        self.params_table.setMaximumHeight(180)

        params_group = QGroupBox(_('Available execution parameters'))
        params_layout = QVBoxLayout(params_group)
        params_layout.addWidget(self.params_table)

        self.new_configuration_btn = QPushButton(
            _("Create new parameters"))
        self.clone_configuration_btn = QPushButton(
            _("Clone currently selected parameters"))
        self.delete_configuration_btn = QPushButton(
            _("Delete currently selected parameters"))
        self.reset_configuration_btn = QPushButton(
            _("Reset parameters"))
        self.delete_configuration_btn.setEnabled(False)
        self.clone_configuration_btn.setEnabled(False)

        self.new_configuration_btn.clicked.connect(
            self.create_new_configuration)
        self.clone_configuration_btn.clicked.connect(
            self.clone_configuration)
        self.delete_configuration_btn.clicked.connect(
            self.delete_configuration)
        self.reset_configuration_btn.clicked.connect(self.reset_to_default)

        # Buttons layout
        btns = [self.new_configuration_btn,
                self.clone_configuration_btn,
                self.delete_configuration_btn,
                self.reset_configuration_btn]
        sn_buttons_layout = QGridLayout()
        for i, btn in enumerate(btns):
            sn_buttons_layout.addWidget(btn, i, 1)
        sn_buttons_layout.setColumnStretch(0, 1)
        sn_buttons_layout.setColumnStretch(1, 2)
        sn_buttons_layout.setColumnStretch(2, 1)

        vlayout = QVBoxLayout(self)
        vlayout.addWidget(about_label)
        vlayout.addSpacing(10)
        vlayout.addWidget(executor_group)
        vlayout.addWidget(params_group)
        vlayout.addLayout(sn_buttons_layout)
        vlayout.addStretch(1)

    def executor_index_changed(self, index: int):
        # Save previous executor configuration
        prev_executor_info = self.table_model.get_current_view()
        previous_executor_name, _ = self.executor_model.selected_executor(
            self.previous_executor_index)
        self.all_executor_model[previous_executor_name] = prev_executor_info
        # Handle current executor configuration
        executor, available_inputs = self.executor_model.selected_executor(
            index)
        container = self.plugin_container
        executor_conf_params = self.all_executor_model.get(executor, {})
        if executor_conf_params == {}:
            for (ext, context) in available_inputs:
                params = (
                    container.get_executor_configuration_parameters(
                        executor, ext, context))
                params = params["params"]
                for exec_params_id in params:
                    exec_params = params[exec_params_id]
                    executor_conf_params[
                        (ext, context, exec_params_id)] = exec_params
            self.default_executor_conf_params[executor] = deepcopy(
                executor_conf_params)
            self.all_executor_model[executor] = deepcopy(executor_conf_params)

        self.table_model.set_parameters(executor_conf_params)
        self.previous_executor_index = index
        self.set_clone_delete_btn_status()

    def set_clone_delete_btn_status(self):
        status = self.table_model.rowCount() != 0
        try:
            self.delete_configuration_btn.setEnabled(status)
            self.clone_configuration_btn.setEnabled(status)
        except AttributeError:
            # Buttons might not exist yet
            pass

    def get_executor_configurations(self) -> Dict[
            str, SupportedExecutionRunConfiguration]:
        exec_index = self.executor_combo.currentIndex()
        executor_name, available_inputs = (
            self.executor_model.selected_executor(exec_index))

        executor_params: Dict[str, SupportedExecutionRunConfiguration] = {}
        extensions: Set[str] = set({})
        contexts: Dict[str, List[str]] = {}

        conf_indices = (
            self.plugin_container.executor_model.executor_configurations)

        for _input in available_inputs:
            extension, context = _input
            extensions |= {extension}
            ext_contexts = contexts.get(extension, [])
            ext_contexts.append(context)
            contexts[extension] = ext_contexts

            executors = conf_indices[_input]
            conf = executors[executor_name]
            executor_params[_input] = conf

        contexts = {ext: move_file_to_front(ctx)
                    for ext, ctx in contexts.items()}
        return list(sorted(extensions)), contexts, executor_params

    def create_new_configuration(self):
        self.params_table.show_editor(new=True)

    def clone_configuration(self):
        self.params_table.clone_configuration()

    def delete_configuration(self):
        executor_name, _ = self.executor_model.selected_executor(
            self.previous_executor_index)
        index = self.params_table.currentIndex().row()
        conf_index = self.table_model.get_tuple_index(index)
        executor_params = self.all_executor_model[executor_name]
        executor_params.pop(conf_index, None)
        self.table_model.set_parameters(executor_params)
        self.table_model.reset_model()
        self.set_clone_delete_btn_status()

    def reset_to_default(self):
        self.all_executor_model = deepcopy(self.default_executor_conf_params)
        executor_name, _ = self.executor_model.selected_executor(
            self.previous_executor_index)
        executor_params = self.all_executor_model[executor_name]
        self.table_model.set_parameters(executor_params)
        self.table_model.reset_model()
        self.set_modified(False)
        self.set_clone_delete_btn_status()

    def apply_settings(self):
        prev_executor_info = self.table_model.get_current_view()
        previous_executor_name, _ = self.executor_model.selected_executor(
            self.previous_executor_index)
        self.all_executor_model[previous_executor_name] = prev_executor_info

        for executor in self.all_executor_model:
            executor_params = self.all_executor_model[executor]
            stored_execution_params: Dict[
                Tuple[str, str],
                Dict[str, ExtendedRunExecutionParameters]] = {}

            for key in executor_params:
                (extension, context, params_id) = key
                params = executor_params[key]
                ext_ctx_list = stored_execution_params.get(
                    (extension, context), {})
                ext_ctx_list[params_id] = params
                stored_execution_params[(extension, context)] = ext_ctx_list

            for extension, context in stored_execution_params:
                ext_ctx_list = stored_execution_params[(extension, context)]
                self.plugin_container.set_executor_configuration_parameters(
                    executor, extension, context, {'params': ext_ctx_list}
                )

        return {'parameters'}
=======
# -*- coding: utf-8 -*-
#
# Copyright © Spyder Project Contributors
# Licensed under the terms of the MIT License
# (see spyder/__init__.py for details)

"""Run configuration page."""

# Third party imports
from qtpy.QtWidgets import (QButtonGroup, QGroupBox, QHBoxLayout, QLabel,
                            QVBoxLayout)

# Local imports
from spyder.api.preferences import PluginConfigPage
from spyder.api.translations import get_translation
from spyder.plugins.run.widgets import (ALWAYS_OPEN_FIRST_RUN,
                                        ALWAYS_OPEN_FIRST_RUN_OPTION,
                                        CLEAR_ALL_VARIABLES,
                                        CONSOLE_NAMESPACE,
                                        CURRENT_INTERPRETER,
                                        CURRENT_INTERPRETER_OPTION, CW_DIR,
                                        DEDICATED_INTERPRETER,
                                        DEDICATED_INTERPRETER_OPTION,
                                        FILE_DIR, FIXED_DIR, INTERACT,
                                        POST_MORTEM, SYSTERM_INTERPRETER,
                                        SYSTERM_INTERPRETER_OPTION,
                                        WDIR_FIXED_DIR_OPTION,
                                        WDIR_USE_CWD_DIR_OPTION,
                                        WDIR_USE_FIXED_DIR_OPTION,
                                        WDIR_USE_SCRIPT_DIR_OPTION)
from spyder.utils.misc import getcwd_or_home

# Localization
_ = get_translation("spyder")


class RunConfigPage(PluginConfigPage):
    """Default Run Settings configuration page."""

    def setup_page(self):
        about_label = QLabel(_("The following are the default options for "
                               "running files.These options may be overriden "
                               "using the <b>Configuration per file</b> entry "
                               "of the <b>Run</b> menu."))
        about_label.setWordWrap(True)

        interpreter_group = QGroupBox(_("Console"))
        interpreter_bg = QButtonGroup(interpreter_group)
        self.current_radio = self.create_radiobutton(
            CURRENT_INTERPRETER,
            CURRENT_INTERPRETER_OPTION,
            True,
            button_group=interpreter_bg)
        self.dedicated_radio = self.create_radiobutton(
            DEDICATED_INTERPRETER,
            DEDICATED_INTERPRETER_OPTION,
            False,
            button_group=interpreter_bg)
        self.systerm_radio = self.create_radiobutton(
            SYSTERM_INTERPRETER,
            SYSTERM_INTERPRETER_OPTION, False,
            button_group=interpreter_bg)

        interpreter_layout = QVBoxLayout()
        interpreter_group.setLayout(interpreter_layout)
        interpreter_layout.addWidget(self.current_radio)
        interpreter_layout.addWidget(self.dedicated_radio)
        interpreter_layout.addWidget(self.systerm_radio)

        general_group = QGroupBox(_("General settings"))
        post_mortem = self.create_checkbox(POST_MORTEM, 'post_mortem', False)
        clear_variables = self.create_checkbox(CLEAR_ALL_VARIABLES,
                                               'clear_namespace', False)
        console_namespace = self.create_checkbox(CONSOLE_NAMESPACE,
                                                 'console_namespace', False)

        general_layout = QVBoxLayout()
        general_layout.addWidget(clear_variables)
        general_layout.addWidget(console_namespace)
        general_layout.addWidget(post_mortem)
        general_group.setLayout(general_layout)

        wdir_group = QGroupBox(_("Working directory settings"))
        wdir_bg = QButtonGroup(wdir_group)
        wdir_label = QLabel(_("Default working directory is:"))
        wdir_label.setWordWrap(True)
        dirname_radio = self.create_radiobutton(
            FILE_DIR,
            WDIR_USE_SCRIPT_DIR_OPTION,
            True,
            button_group=wdir_bg)
        cwd_radio = self.create_radiobutton(
            CW_DIR,
            WDIR_USE_CWD_DIR_OPTION,
            False,
            button_group=wdir_bg)

        thisdir_radio = self.create_radiobutton(
            FIXED_DIR,
            WDIR_USE_FIXED_DIR_OPTION,
            False,
            button_group=wdir_bg)
        thisdir_bd = self.create_browsedir("", WDIR_FIXED_DIR_OPTION,
                                           getcwd_or_home())
        thisdir_radio.toggled.connect(thisdir_bd.setEnabled)
        dirname_radio.toggled.connect(thisdir_bd.setDisabled)
        cwd_radio.toggled.connect(thisdir_bd.setDisabled)
        thisdir_layout = QHBoxLayout()
        thisdir_layout.addWidget(thisdir_radio)
        thisdir_layout.addWidget(thisdir_bd)

        wdir_layout = QVBoxLayout()
        wdir_layout.addWidget(wdir_label)
        wdir_layout.addWidget(dirname_radio)
        wdir_layout.addWidget(cwd_radio)
        wdir_layout.addLayout(thisdir_layout)
        wdir_group.setLayout(wdir_layout)

        external_group = QGroupBox(_("External system terminal"))
        interact_after = self.create_checkbox(INTERACT, 'interact', False)

        external_layout = QVBoxLayout()
        external_layout.addWidget(interact_after)
        external_group.setLayout(external_layout)

        firstrun_cb = self.create_checkbox(
            ALWAYS_OPEN_FIRST_RUN % _("Run Settings dialog"),
            ALWAYS_OPEN_FIRST_RUN_OPTION,
            False)

        vlayout = QVBoxLayout(self)
        vlayout.addWidget(about_label)
        vlayout.addSpacing(10)
        vlayout.addWidget(interpreter_group)
        vlayout.addWidget(general_group)
        vlayout.addWidget(wdir_group)
        vlayout.addWidget(external_group)
        vlayout.addWidget(firstrun_cb)
        vlayout.addStretch(1)

    def apply_settings(self):
        pass
>>>>>>> 821fa9d5
<|MERGE_RESOLUTION|>--- conflicted
+++ resolved
@@ -1,4 +1,3 @@
-<<<<<<< HEAD
 # -*- coding: utf-8 -*-
 #
 # Copyright © Spyder Project Contributors
@@ -348,148 +347,4 @@
                     executor, extension, context, {'params': ext_ctx_list}
                 )
 
-        return {'parameters'}
-=======
-# -*- coding: utf-8 -*-
-#
-# Copyright © Spyder Project Contributors
-# Licensed under the terms of the MIT License
-# (see spyder/__init__.py for details)
-
-"""Run configuration page."""
-
-# Third party imports
-from qtpy.QtWidgets import (QButtonGroup, QGroupBox, QHBoxLayout, QLabel,
-                            QVBoxLayout)
-
-# Local imports
-from spyder.api.preferences import PluginConfigPage
-from spyder.api.translations import get_translation
-from spyder.plugins.run.widgets import (ALWAYS_OPEN_FIRST_RUN,
-                                        ALWAYS_OPEN_FIRST_RUN_OPTION,
-                                        CLEAR_ALL_VARIABLES,
-                                        CONSOLE_NAMESPACE,
-                                        CURRENT_INTERPRETER,
-                                        CURRENT_INTERPRETER_OPTION, CW_DIR,
-                                        DEDICATED_INTERPRETER,
-                                        DEDICATED_INTERPRETER_OPTION,
-                                        FILE_DIR, FIXED_DIR, INTERACT,
-                                        POST_MORTEM, SYSTERM_INTERPRETER,
-                                        SYSTERM_INTERPRETER_OPTION,
-                                        WDIR_FIXED_DIR_OPTION,
-                                        WDIR_USE_CWD_DIR_OPTION,
-                                        WDIR_USE_FIXED_DIR_OPTION,
-                                        WDIR_USE_SCRIPT_DIR_OPTION)
-from spyder.utils.misc import getcwd_or_home
-
-# Localization
-_ = get_translation("spyder")
-
-
-class RunConfigPage(PluginConfigPage):
-    """Default Run Settings configuration page."""
-
-    def setup_page(self):
-        about_label = QLabel(_("The following are the default options for "
-                               "running files.These options may be overriden "
-                               "using the <b>Configuration per file</b> entry "
-                               "of the <b>Run</b> menu."))
-        about_label.setWordWrap(True)
-
-        interpreter_group = QGroupBox(_("Console"))
-        interpreter_bg = QButtonGroup(interpreter_group)
-        self.current_radio = self.create_radiobutton(
-            CURRENT_INTERPRETER,
-            CURRENT_INTERPRETER_OPTION,
-            True,
-            button_group=interpreter_bg)
-        self.dedicated_radio = self.create_radiobutton(
-            DEDICATED_INTERPRETER,
-            DEDICATED_INTERPRETER_OPTION,
-            False,
-            button_group=interpreter_bg)
-        self.systerm_radio = self.create_radiobutton(
-            SYSTERM_INTERPRETER,
-            SYSTERM_INTERPRETER_OPTION, False,
-            button_group=interpreter_bg)
-
-        interpreter_layout = QVBoxLayout()
-        interpreter_group.setLayout(interpreter_layout)
-        interpreter_layout.addWidget(self.current_radio)
-        interpreter_layout.addWidget(self.dedicated_radio)
-        interpreter_layout.addWidget(self.systerm_radio)
-
-        general_group = QGroupBox(_("General settings"))
-        post_mortem = self.create_checkbox(POST_MORTEM, 'post_mortem', False)
-        clear_variables = self.create_checkbox(CLEAR_ALL_VARIABLES,
-                                               'clear_namespace', False)
-        console_namespace = self.create_checkbox(CONSOLE_NAMESPACE,
-                                                 'console_namespace', False)
-
-        general_layout = QVBoxLayout()
-        general_layout.addWidget(clear_variables)
-        general_layout.addWidget(console_namespace)
-        general_layout.addWidget(post_mortem)
-        general_group.setLayout(general_layout)
-
-        wdir_group = QGroupBox(_("Working directory settings"))
-        wdir_bg = QButtonGroup(wdir_group)
-        wdir_label = QLabel(_("Default working directory is:"))
-        wdir_label.setWordWrap(True)
-        dirname_radio = self.create_radiobutton(
-            FILE_DIR,
-            WDIR_USE_SCRIPT_DIR_OPTION,
-            True,
-            button_group=wdir_bg)
-        cwd_radio = self.create_radiobutton(
-            CW_DIR,
-            WDIR_USE_CWD_DIR_OPTION,
-            False,
-            button_group=wdir_bg)
-
-        thisdir_radio = self.create_radiobutton(
-            FIXED_DIR,
-            WDIR_USE_FIXED_DIR_OPTION,
-            False,
-            button_group=wdir_bg)
-        thisdir_bd = self.create_browsedir("", WDIR_FIXED_DIR_OPTION,
-                                           getcwd_or_home())
-        thisdir_radio.toggled.connect(thisdir_bd.setEnabled)
-        dirname_radio.toggled.connect(thisdir_bd.setDisabled)
-        cwd_radio.toggled.connect(thisdir_bd.setDisabled)
-        thisdir_layout = QHBoxLayout()
-        thisdir_layout.addWidget(thisdir_radio)
-        thisdir_layout.addWidget(thisdir_bd)
-
-        wdir_layout = QVBoxLayout()
-        wdir_layout.addWidget(wdir_label)
-        wdir_layout.addWidget(dirname_radio)
-        wdir_layout.addWidget(cwd_radio)
-        wdir_layout.addLayout(thisdir_layout)
-        wdir_group.setLayout(wdir_layout)
-
-        external_group = QGroupBox(_("External system terminal"))
-        interact_after = self.create_checkbox(INTERACT, 'interact', False)
-
-        external_layout = QVBoxLayout()
-        external_layout.addWidget(interact_after)
-        external_group.setLayout(external_layout)
-
-        firstrun_cb = self.create_checkbox(
-            ALWAYS_OPEN_FIRST_RUN % _("Run Settings dialog"),
-            ALWAYS_OPEN_FIRST_RUN_OPTION,
-            False)
-
-        vlayout = QVBoxLayout(self)
-        vlayout.addWidget(about_label)
-        vlayout.addSpacing(10)
-        vlayout.addWidget(interpreter_group)
-        vlayout.addWidget(general_group)
-        vlayout.addWidget(wdir_group)
-        vlayout.addWidget(external_group)
-        vlayout.addWidget(firstrun_cb)
-        vlayout.addStretch(1)
-
-    def apply_settings(self):
-        pass
->>>>>>> 821fa9d5
+        return {'parameters'}