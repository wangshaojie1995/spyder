# -*- coding: utf-8 -*-
# -----------------------------------------------------------------------------
# Copyright (c) 2011-2012 Lambda Foundry, Inc. and PyData Development Team
# Copyright (c) 2013 Jev Kuznetsov and contributors
# Copyright (c) 2014-2015 Scott Hansen <firecat4153@gmail.com>
# Copyright (c) 2014-2016 Yuri D'Elia "wave++" <wavexx@thregr.org>
# Copyright (c) 2014- Spyder Project Contributors
#
# Components of gtabview originally distributed under the MIT (Expat) license.
# This file as a whole distributed under the terms of the New BSD License
# (BSD 3-clause; see NOTICE.txt in the Spyder root directory for details).
# -----------------------------------------------------------------------------

"""
Pandas DataFrame Editor Dialog.

DataFrameModel is based on the class ArrayModel from array editor
and the class DataFrameModel from the pandas project.
Present in pandas.sandbox.qtpandas in v0.13.1.

DataFrameHeaderModel and DataFrameLevelModel are based on the classes
Header4ExtModel and Level4ExtModel from the gtabview project.
DataFrameModel is based on the classes ExtDataModel and ExtFrameModel, and
DataFrameEditor is based on gtExtTableView from the same project.

DataFrameModel originally based on pandas/sandbox/qtpandas.py of the
`pandas project <https://github.com/pandas-dev/pandas>`_.
The current version is qtpandas/models/DataFrameModel.py of the
`QtPandas project <https://github.com/draperjames/qtpandas>`_.

Components of gtabview from gtabview/viewer.py and gtabview/models.py of the
`gtabview project <https://github.com/TabViewer/gtabview>`_.
"""

# Standard library imports
import io
from time import perf_counter

# Third party imports
from packaging.version import parse
from qtpy.compat import from_qvariant, to_qvariant
from qtpy.QtCore import (
    QAbstractTableModel, QEvent, QItemSelectionModel, QModelIndex, QPoint, Qt,
    Signal, Slot)
from qtpy.QtGui import QColor, QCursor
from qtpy.QtWidgets import (
    QApplication, QCheckBox, QGridLayout, QHBoxLayout, QInputDialog, QLineEdit,
    QMenu, QMessageBox, QPushButton, QTableView, QScrollBar, QTableWidget,
    QFrame, QItemDelegate, QVBoxLayout)
from spyder_kernels.utils.lazymodules import numpy as np, pandas as pd

# Local imports
from spyder.api.config.fonts import SpyderFontsMixin, SpyderFontType
from spyder.api.config.mixins import SpyderConfigurationAccessor
from spyder.api.widgets.toolbars import SpyderToolbar
from spyder.config.base import _
from spyder.py3compat import (is_text_string, is_type_text_string,
                              to_text_string)
from spyder.utils.icon_manager import ima
from spyder.utils.qthelpers import (add_actions, create_action,
                                    MENU_SEPARATOR, keybinding,
                                    qapplication)
from spyder.plugins.variableexplorer.widgets.arrayeditor import get_idx_rect
from spyder.plugins.variableexplorer.widgets.basedialog import BaseDialog
from spyder.utils.palette import QStylePalette
from spyder.utils.stylesheet import PANES_TOOLBAR_STYLESHEET


# Supported Numbers and complex numbers
REAL_NUMBER_TYPES = (float, int, np.int64, np.int32)
COMPLEX_NUMBER_TYPES = (complex, np.complex64, np.complex128)

# Used to convert bool intrance to false since bool('False') will return True
_bool_false = ['false', 'f', '0', '0.', '0.0', ' ']

# Default format for data frames with floats
DEFAULT_FORMAT = '.6g'

# Limit at which dataframe is considered so large that it is loaded on demand
LARGE_SIZE = 5e5
LARGE_NROWS = 1e5
LARGE_COLS = 60
ROWS_TO_LOAD = 500
COLS_TO_LOAD = 40

# Background colours
BACKGROUND_NUMBER_MINHUE = 0.66  # hue for largest number
BACKGROUND_NUMBER_HUERANGE = 0.33  # (hue for smallest) minus (hue for largest)
BACKGROUND_NUMBER_SATURATION = 0.7
BACKGROUND_NUMBER_VALUE = 1.0
BACKGROUND_NUMBER_ALPHA = 0.6
BACKGROUND_NONNUMBER_COLOR = QStylePalette.COLOR_BACKGROUND_2
BACKGROUND_STRING_ALPHA = 0.05
BACKGROUND_MISC_ALPHA = 0.3


def bool_false_check(value):
    """
    Used to convert bool entrance to false.

    Needed since any string in bool('') will return True.
    """
    if value.lower() in _bool_false:
        value = ''
    return value


def global_max(col_vals, index):
    """Returns the global maximum and minimum."""
    col_vals_without_None = [x for x in col_vals if x is not None]
    max_col, min_col = zip(*col_vals_without_None)
    return max(max_col), min(min_col)


class DataFrameModel(QAbstractTableModel, SpyderFontsMixin):
    """
    DataFrame Table Model.

    Partly based in ExtDataModel and ExtFrameModel classes
    of the gtabview project.

    For more information please see:
    https://github.com/wavexx/gtabview/blob/master/gtabview/models.py
    """

    def __init__(self, dataFrame, format_spec=DEFAULT_FORMAT, parent=None):
        QAbstractTableModel.__init__(self)
        self.dialog = parent
        self.df = dataFrame
        self.df_columns_list = None
        self.df_index_list = None
        self._format_spec = format_spec
        self.complex_intran = None
        self.display_error_idxs = []

        self.total_rows = self.df.shape[0]
        self.total_cols = self.df.shape[1]
        size = self.total_rows * self.total_cols

        self.max_min_col = None
        if size < LARGE_SIZE:
            self.max_min_col_update()
            self.colum_avg_enabled = True
            self.bgcolor_enabled = True
            self.colum_avg(1)
        else:
            self.colum_avg_enabled = False
            self.bgcolor_enabled = False
            self.colum_avg(0)

        # Use paging when the total size, number of rows or number of
        # columns is too large
        if size > LARGE_SIZE:
            self.rows_loaded = ROWS_TO_LOAD
            self.cols_loaded = COLS_TO_LOAD
        else:
            if self.total_rows > LARGE_NROWS:
                self.rows_loaded = ROWS_TO_LOAD
            else:
                self.rows_loaded = self.total_rows
            if self.total_cols > LARGE_COLS:
                self.cols_loaded = COLS_TO_LOAD
            else:
                self.cols_loaded = self.total_cols

    def _axis(self, axis):
        """
        Return the corresponding labels taking into account the axis.

        The axis could be horizontal (0) or vertical (1).
        """
        return self.df.columns if axis == 0 else self.df.index

    def _axis_list(self, axis):
        """
        Return the corresponding labels as a list taking into account the axis.

        The axis could be horizontal (0) or vertical (1).
        """
        if axis == 0:
            if self.df_columns_list is None:
                self.df_columns_list = self.df.columns.tolist()
            return self.df_columns_list
        else:
            if self.df_index_list is None:
                self.df_index_list = self.df.index.tolist()
            return self.df_index_list

    def _axis_levels(self, axis):
        """
        Return the number of levels in the labels taking into account the axis.

        Get the number of levels for the columns (0) or rows (1).
        """
        ax = self._axis(axis)
        return 1 if not hasattr(ax, 'levels') else len(ax.levels)

    @property
    def shape(self):
        """Return the shape of the dataframe."""
        return self.df.shape

    @property
    def header_shape(self):
        """Return the levels for the columns and rows of the dataframe."""
        return (self._axis_levels(0), self._axis_levels(1))

    @property
    def chunk_size(self):
        """Return the max value of the dimensions of the dataframe."""
        return max(*self.shape())

    def header(self, axis, x, level=0):
        """
        Return the values of the labels for the header of columns or rows.

        The value corresponds to the header of column or row x in the
        given level.
        """
        ax = self._axis(axis)
        if not hasattr(ax, 'levels'):
            ax = self._axis_list(axis)
            return ax[x]
        else:
            return ax.values[x][level]

    def name(self, axis, level):
        """Return the labels of the levels if any."""
        ax = self._axis(axis)
        if hasattr(ax, 'levels'):
            return ax.names[level]
        if ax.name:
            return ax.name

    def max_min_col_update(self):
        """
        Determines the maximum and minimum number in each column.

        The result is a list whose k-th entry is [vmax, vmin], where vmax and
        vmin denote the maximum and minimum of the k-th column (ignoring NaN).
        This list is stored in self.max_min_col.

        If the k-th column has a non-numerical dtype, then the k-th entry
        is set to None. If the dtype is complex, then compute the maximum and
        minimum of the absolute values. If vmax equals vmin, then vmin is
        decreased by one.
        """
        if self.df.shape[0] == 0:  # If no rows to compute max/min then return
            return
        self.max_min_col = []
        for __, col in self.df.items():
            # This is necessary to catch an error in Pandas when computing
            # the maximum of a column.
            # Fixes spyder-ide/spyder#17145
            try:
                if col.dtype in REAL_NUMBER_TYPES + COMPLEX_NUMBER_TYPES:
                    if col.dtype in REAL_NUMBER_TYPES:
                        vmax = col.max(skipna=True)
                        vmin = col.min(skipna=True)
                    else:
                        vmax = col.abs().max(skipna=True)
                        vmin = col.abs().min(skipna=True)
                    if vmax != vmin:
                        max_min = [vmax, vmin]
                    else:
                        max_min = [vmax, vmin - 1]
                else:
                    max_min = None
            except TypeError:
                max_min = None
            self.max_min_col.append(max_min)

    def get_format_spec(self):
        """Return current format+spec"""
        # Avoid accessing the private attribute _format_spec from outside
        return self._format_spec

    def set_format_spec(self, format_spec):
        """Change display format"""
        self._format_spec = format_spec
        self.reset()

    def bgcolor(self, state):
        """Toggle backgroundcolor"""
        self.bgcolor_enabled = state > 0
        self.reset()

    def colum_avg(self, state):
        """Toggle backgroundcolor"""
        self.colum_avg_enabled = state > 0
        if self.colum_avg_enabled:
            self.return_max = lambda col_vals, index: col_vals[index]
        else:
            self.return_max = global_max
        self.reset()

    def get_bgcolor(self, index):
        """Background color depending on value."""
        column = index.column()

        if not self.bgcolor_enabled:
            return

        value = self.get_value(index.row(), column)
        if self.max_min_col[column] is None or pd.isna(value):
            color = QColor(BACKGROUND_NONNUMBER_COLOR)
            if is_text_string(value):
                color.setAlphaF(BACKGROUND_STRING_ALPHA)
            else:
                color.setAlphaF(BACKGROUND_MISC_ALPHA)
        else:
            if isinstance(value, COMPLEX_NUMBER_TYPES):
                color_func = abs
            else:
                color_func = float
            vmax, vmin = self.return_max(self.max_min_col, column)

            # This is necessary to catch an error in Pandas when computing
            # the difference between the max and min of a column.
            # Fixes spyder-ide/spyder#18005
            try:
                if vmax - vmin == 0:
                    vmax_vmin_diff = 1.0
                else:
                    vmax_vmin_diff = vmax - vmin
            except TypeError:
                return

            hue = (BACKGROUND_NUMBER_MINHUE + BACKGROUND_NUMBER_HUERANGE *
                   (vmax - color_func(value)) / (vmax_vmin_diff))
            hue = float(abs(hue))
            if hue > 1:
                hue = 1
            color = QColor.fromHsvF(hue, BACKGROUND_NUMBER_SATURATION,
                                    BACKGROUND_NUMBER_VALUE,
                                    BACKGROUND_NUMBER_ALPHA)

        return color

    def get_value(self, row, column):
        """Return the value of the DataFrame."""
        # To increase the performance iat is used but that requires error
        # handling, so fallback uses iloc
        try:
            value = self.df.iat[row, column]
        except pd._libs.tslib.OutOfBoundsDatetime:
            value = self.df.iloc[:, column].astype(str).iat[row]
        except:
            value = self.df.iloc[row, column]
        return value

    def data(self, index, role=Qt.DisplayRole):
        """Cell content"""
        if not index.isValid():
            return to_qvariant()
        if role == Qt.DisplayRole or role == Qt.EditRole:
            column = index.column()
            row = index.row()
            value = self.get_value(row, column)
            if isinstance(value, float):
                try:
                    return to_qvariant(format(value, self._format_spec))
                except (ValueError, TypeError):
                    # may happen if format = 'd' and value = NaN;
                    # see spyder-ide/spyder#4139.
                    return to_qvariant(format(value, DEFAULT_FORMAT))
            elif is_type_text_string(value):
                # Don't perform any conversion on strings
                # because it leads to differences between
                # the data present in the dataframe and
                # what is shown by Spyder
                return value
            else:
                try:
                    return to_qvariant(to_text_string(value))
                except Exception:
                    self.display_error_idxs.append(index)
                    return u'Display Error!'
        elif role == Qt.BackgroundColorRole:
            return to_qvariant(self.get_bgcolor(index))
        elif role == Qt.FontRole:
            return self.get_font(SpyderFontType.MonospaceInterface)
        elif role == Qt.ToolTipRole:
            if index in self.display_error_idxs:
                return _("It is not possible to display this value because\n"
                         "an error occurred while trying to do it")
        return to_qvariant()

    def recalculate_index(self):
        """Recalcuate index information."""
        self.df_index_list = self.df.index.tolist()
        self.df_columns_list = self.df.columns.tolist()
        self.total_rows = self.df.shape[0]

        # Necessary to set rows_loaded because rowCount() method
        self.rows_loaded = self.df.shape[0]

        # Necessary to set cols_loaded because of columnCount() method
        self.cols_loaded = self.df.shape[1]
        self.total_cols = self.df.shape[1]

    def sort(self, column, order=Qt.AscendingOrder):
        """Overriding sort method"""
        if self.complex_intran is not None:
            if self.complex_intran.any(axis=0).iloc[column]:
                QMessageBox.critical(self.dialog, "Error",
                                     "TypeError error: no ordering "
                                     "relation is defined for complex numbers")
                return False
        try:
            ascending = order == Qt.AscendingOrder
            if column >= 0:
                try:
                    self.df.sort_values(by=self.df.columns[column],
                                        ascending=ascending, inplace=True,
                                        kind='mergesort')
                except AttributeError:
                    # for pandas version < 0.17
                    self.df.sort(columns=self.df.columns[column],
                                 ascending=ascending, inplace=True,
                                 kind='mergesort')
                except ValueError as e:
                    # Not possible to sort on duplicate columns
                    # See spyder-ide/spyder#5225.
                    QMessageBox.critical(self.dialog, "Error",
                                         "ValueError: %s" % to_text_string(e))
                except SystemError as e:
                    # Not possible to sort on category dtypes
                    # See spyder-ide/spyder#5361.
                    QMessageBox.critical(self.dialog, "Error",
                                         "SystemError: %s" % to_text_string(e))
            else:
                # Update index list
                self.recalculate_index()
                # To sort by index
                self.df.sort_index(inplace=True, ascending=ascending)
        except TypeError as e:
            QMessageBox.critical(self.dialog, "Error",
                                 "TypeError error: %s" % str(e))
            return False

        self.reset()
        return True

    def flags(self, index):
        """Set flags"""
        return Qt.ItemFlags(int(QAbstractTableModel.flags(self, index) |
                                Qt.ItemIsEditable))

    def setData(self, index, value, role=Qt.EditRole, change_type=None):
        """Cell content change"""
        column = index.column()
        row = index.row()

        if index in self.display_error_idxs:
            return False
        if change_type is not None:
            try:
                value = self.data(index, role=Qt.DisplayRole)
                val = from_qvariant(value, str)
                if change_type is bool:
                    val = bool_false_check(val)
                self.df.iloc[row, column] = change_type(val)
            except ValueError:
                self.df.iloc[row, column] = change_type('0')
        else:
            val = from_qvariant(value, str)
            current_value = self.get_value(row, column)
            if isinstance(current_value, (bool, np.bool_)):
                val = bool_false_check(val)
            supported_types = (bool, np.bool_) + REAL_NUMBER_TYPES
            if (isinstance(current_value, supported_types) or
                    is_text_string(current_value)):
                try:
                    self.df.iloc[row, column] = current_value.__class__(val)
                except (ValueError, OverflowError) as e:
                    QMessageBox.critical(self.dialog, "Error",
                                         str(type(e).__name__) + ": " + str(e))
                    return False
            else:
                QMessageBox.critical(self.dialog, "Error",
                                     "Editing dtype {0!s} not yet supported."
                                     .format(type(current_value).__name__))
                return False
        self.max_min_col_update()
        self.dataChanged.emit(index, index)
        return True

    def get_data(self):
        """Return data"""
        return self.df

    def rowCount(self, index=QModelIndex()):
        """DataFrame row number"""
        # Avoid a "Qt exception in virtual methods" generated in our
        # tests on Windows/Python 3.7
        # See spyder-ide/spyder#8910.
        try:
            if self.total_rows <= self.rows_loaded:
                return self.total_rows
            else:
                return self.rows_loaded
        except AttributeError:
            return 0

    def fetch_more(self, rows=False, columns=False):
        """Get more columns and/or rows."""
        if rows and self.total_rows > self.rows_loaded:
            reminder = self.total_rows - self.rows_loaded
            items_to_fetch = min(reminder, ROWS_TO_LOAD)
            self.beginInsertRows(QModelIndex(), self.rows_loaded,
                                 self.rows_loaded + items_to_fetch - 1)
            self.rows_loaded += items_to_fetch
            self.endInsertRows()
        if columns and self.total_cols > self.cols_loaded:
            reminder = self.total_cols - self.cols_loaded
            items_to_fetch = min(reminder, COLS_TO_LOAD)
            self.beginInsertColumns(QModelIndex(), self.cols_loaded,
                                    self.cols_loaded + items_to_fetch - 1)
            self.cols_loaded += items_to_fetch
            self.endInsertColumns()

    def columnCount(self, index=QModelIndex()):
        """DataFrame column number"""
        # Avoid a "Qt exception in virtual methods" generated in our
        # tests on Windows/Python 3.7
        # See spyder-ide/spyder#8910.
        try:
            # This is done to implement series
            if len(self.df.shape) == 1:
                return 2
            elif self.total_cols <= self.cols_loaded:
                return self.total_cols
            else:
                return self.cols_loaded
        except AttributeError:
            return 0

    def reset(self):
        self.beginResetModel()
        self.endResetModel()


class DataFrameView(QTableView, SpyderConfigurationAccessor):
    """
    Data Frame view class.

    Signals
    -------
    sig_sort_by_column(): Raised after more columns are fetched.
    sig_fetch_more_rows(): Raised after more rows are fetched.
    """
    sig_sort_by_column = Signal()
    sig_fetch_more_columns = Signal()
    sig_fetch_more_rows = Signal()

    CONF_SECTION = 'variable_explorer'

    def __init__(self, parent, model, header, hscroll, vscroll):
        """Constructor."""
        QTableView.__init__(self, parent)

        self.menu = None
        self.menu_header_h = None
        self.menu_actions = []
        self.empty_ws_menu = None
        self.copy_action = None
        self.edit_action = None
        self.edit_header_action = None
        self.insert_action_above = None
        self.insert_action_below = None
        self.insert_action_after = None
        self.insert_action_before = None
        self.remove_row_action = None
        self.remove_col_action = None
        self.duplicate_row_action = None
        self.duplicate_col_action = None

        self.setModel(model)
        self.setHorizontalScrollBar(hscroll)
        self.setVerticalScrollBar(vscroll)
        self.setHorizontalScrollMode(QTableView.ScrollPerPixel)
        self.setVerticalScrollMode(QTableView.ScrollPerPixel)

        self.sort_old = [None]
        self.header_class = header
        self.header_class.setContextMenuPolicy(Qt.CustomContextMenu)
        self.header_class.customContextMenuRequested.connect(
            self.show_header_menu)
        self.header_class.sectionClicked.connect(self.sortByColumn)
        self.menu = self.setup_menu()
        self.menu_header_h = self.setup_menu_header()
        self.config_shortcut(self.copy, 'copy', self)
        self.horizontalScrollBar().valueChanged.connect(
            self._load_more_columns)
        self.verticalScrollBar().valueChanged.connect(self._load_more_rows)

    def _load_more_columns(self, value):
        """Load more columns to display."""
        # Needed to avoid a NameError while fetching data when closing
        # See spyder-ide/spyder#12034.
        try:
            self.load_more_data(value, columns=True)
        except NameError:
            pass

    def _load_more_rows(self, value):
        """Load more rows to display."""
        # Needed to avoid a NameError while fetching data when closing
        # See spyder-ide/spyder#12034.
        try:
            self.load_more_data(value, rows=True)
        except NameError:
            pass

    def load_more_data(self, value, rows=False, columns=False):
        """Load more rows and columns to display."""
        try:
            if rows and value == self.verticalScrollBar().maximum():
                self.model().fetch_more(rows=rows)
                self.sig_fetch_more_rows.emit()
            if columns and value == self.horizontalScrollBar().maximum():
                self.model().fetch_more(columns=columns)
                self.sig_fetch_more_columns.emit()

        except NameError:
            # Needed to handle a NameError while fetching data when closing
            # See spyder-ide/spyder#7880.
            pass

    def sortByColumn(self, index):
        """Implement a column sort."""
        if self.sort_old == [None]:
            self.header_class.setSortIndicatorShown(True)
        sort_order = self.header_class.sortIndicatorOrder()
        if not self.model().sort(index, sort_order):
            if len(self.sort_old) != 2:
                self.header_class.setSortIndicatorShown(False)
            else:
                self.header_class.setSortIndicator(self.sort_old[0],
                                                   self.sort_old[1])
            return
        self.sort_old = [index, self.header_class.sortIndicatorOrder()]
        self.sig_sort_by_column.emit()

    def show_header_menu(self, pos):
        """Show edition menu for header."""
        global_pos = self.mapToGlobal(pos)
        index = self.indexAt(pos)
        self.header_class.setCurrentIndex(index)
        self.menu_header_h.popup(global_pos)

    def contextMenuEvent(self, event):
        """Reimplement Qt method."""
        self.menu.popup(event.globalPos())
        event.accept()

    def setup_menu_header(self):
        """Setup context header menu."""
        edit_header_action = create_action(
            self, _("Edit"),
            icon=ima.icon('edit'),
            triggered=self.edit_header_item
        )
        header_menu = [edit_header_action]
        menu = QMenu(self)
        add_actions(menu, header_menu)
        return menu

    def setup_menu(self):
        """Setup context menu."""
        resize_action = create_action(
            self, _("Resize rows to contents"),
            icon=ima.icon('collapse_row'),
            triggered=lambda: self.resize_to_contents(rows=True)
        )
        resize_columns_action = create_action(
            self,
            _("Resize columns to contents"),
            icon=ima.icon('collapse_column'),
            triggered=self.resize_to_contents)
        self.edit_action = create_action(
            self, _("Edit"),
            icon=ima.icon('edit'),
            triggered=self.edit_item
        )
        self.insert_action_above = create_action(
            self, _("Insert above"),
            icon=ima.icon('insert_above'),
            triggered=lambda: self.insert_item(axis=1, before_above=True)
        )
        self.insert_action_below = create_action(
            self, _("Insert below"),
            icon=ima.icon('insert_below'),
            triggered=lambda: self.insert_item(axis=1, before_above=False)
        )
        self.insert_action_before = create_action(
            self, _("Insert before"),
            icon=ima.icon('insert_before'),
            triggered=lambda: self.insert_item(axis=0, before_above=True)
        )
        self.insert_action_after = create_action(
            self, _("Insert after"),
            icon=ima.icon('insert_after'),
            triggered=lambda: self.insert_item(axis=0, before_above=False)
        )
        self.remove_row_action = create_action(
            self, _("Remove row"),
            icon=ima.icon('delete_row'),
            triggered=self.remove_item
        )
        self.remove_col_action = create_action(
            self, _("Remove column"),
            icon=ima.icon('delete_column'),
            triggered=lambda:
            self.remove_item(axis=1)
        )
        self.duplicate_row_action = create_action(
            self, _("Duplicate row"),
            icon=ima.icon('duplicate_row'),
            triggered=lambda: self.duplicate_row_col(dup_row=True)
        )
        self.duplicate_col_action = create_action(
            self, _("Duplicate column"),
            icon=ima.icon('duplicate_column'),
            triggered=self.duplicate_row_col
        )
        copy_action = create_action(
            self, _('Copy'),
            shortcut=keybinding('Copy'),
            icon=ima.icon('editcopy'),
            triggered=self.copy,
            context=Qt.WidgetShortcut
        )

        convert_to_action = create_action(self, _('Convert to'))
        menu_actions = [
            self.edit_action,
            copy_action,
            self.remove_row_action,
            self.remove_col_action,
            MENU_SEPARATOR,
            self.insert_action_above,
            self.insert_action_below,
            self.insert_action_after,
            self.insert_action_before,
            self.duplicate_row_action,
            self.duplicate_col_action,
            MENU_SEPARATOR,
            convert_to_action,
            MENU_SEPARATOR,
            resize_action,
            resize_columns_action
        ]
        self.menu_actions = menu_actions.copy()

        functions = (
            (_("Bool"), bool),
            (_("Complex"), complex),
            (_("Int"), int),
            (_("Float"), float),
            (_("Str"), to_text_string)
        )
        convert_to_menu = QMenu(self)
        convert_to_action.setMenu(convert_to_menu)
        convert_to_actions = []
        for name, func in functions:
            def slot():
                self.change_type(func)
            convert_to_actions += [
                create_action(
                    self,
                    name,
                    triggered=slot,
                    context=Qt.WidgetShortcut
                )
            ]

        menu = QMenu(self)
        add_actions(convert_to_menu, convert_to_actions)
        add_actions(menu, menu_actions)

        return menu

    def change_type(self, func):
        """A function that changes types of cells."""
        model = self.model()
        index_list = self.selectedIndexes()
        [model.setData(i, '', change_type=func) for i in index_list]

    @Slot()
    def copy(self):
        """Copy text to clipboard"""
        if not self.selectedIndexes():
            return
        (row_min, row_max,
         col_min, col_max) = get_idx_rect(self.selectedIndexes())
        # Copy index and header too (equal True).
        # See spyder-ide/spyder#11096
        index = header = True
        df = self.model().df
        obj = df.iloc[slice(row_min, row_max + 1),
                      slice(col_min, col_max + 1)]
        output = io.StringIO()
        try:
            obj.to_csv(output, sep='\t', index=index, header=header)
        except UnicodeEncodeError:
            # Needed to handle encoding errors in Python 2
            # See spyder-ide/spyder#4833
            QMessageBox.critical(
                self,
                _("Error"),
                _("Text can't be copied."))
        contents = output.getvalue()
        output.close()
        clipboard = QApplication.clipboard()
        clipboard.setText(contents)

    def resize_to_contents(self, rows=False):
        """Resize rows or cols to its contents."""
        if isinstance(self.parent(), DataFrameEditor):
            if rows:
                self.resizeRowsToContents()
                self.parent().table_index.resizeRowsToContents()
            else:
                self.parent().resize_to_contents()

    def flags(self, index):
        """Set flags"""
        return Qt.ItemFlags(
            int(QAbstractTableModel.flags(self, index) |
                Qt.ItemIsEditable | Qt.ItemIsEnabled |
                Qt.ItemIsSelectable | Qt.EditRole)
        )

    def edit_header_item(self):
        """Edit header item"""
        pos = self.header_class.currentIndex()
        index = self.header_class.logicalIndex(pos.column())
        if index >= 0:
            model_index = self.header_class.model().index(0, index)
            value, confirmation = QInputDialog.getText(
                self,
                _("Enter a value"),
                _("Enter a value"),
                QLineEdit.Normal,
                ""
            )

            if confirmation:
                if value not in self.model().df.columns.tolist():
                    self.header_class.model().setData(model_index, value,
                                                      Qt.EditRole)
                    self.parent()._reload()
                    self.model().dataChanged.emit(pos, pos)
                else:
                    QMessageBox.warning(
                        self.model().dialog,
                        _("Warning: Duplicate column"),
                        _('Column with name "{}" already exists!').format(
                            value)
                    )

    def edit_item(self):
        """Edit item"""
        index = self.currentIndex()
        if not index.isValid():
            return

        # TODO: Remove hard coded "Value" column number (3 here)
        self.edit(index.child(index.row(), index.column()))

    def insert_item(self, axis=0, before_above=False):
        """Insert row or column."""
        current_index = self.currentIndex()
        if not current_index.isValid():
            return False

        column = current_index.column()
        row = current_index.row()
        step = 0
        df = self.model().df

        if not before_above:
            step = 1

        if axis == 0:
            # insert column
            module = df.iat[row, column].__class__.__module__

            if module == 'builtins':
                # Evaluate character '' (empty) to initialize the column as a
                # neutral data type
                eval_type = df.iat[row, column].__class__.__name__ + '('')'
            else:
                # Necessary because of import numpy as np
                if module == 'numpy':
                    module = 'np'
                eval_type = (
                    module
                    + '.'
                    + df.iat[row, column].__class__.__name__ +
                    + '('')'
                )

            indexes = df.axes[1].tolist()
            new_name = 'new_col'
            if type(indexes[column]) != str:
                new_name = indexes[column]
            if new_name in indexes:
                new_name = self.next_index_name(indexes, new_name)
            df.insert(
                loc=column + step,
                column=new_name,
                value=eval(eval_type),
                allow_duplicates=True
            )
            self.model().max_min_col_update()

        if axis == 1:
            # insert row
            indexes = df.axes[0].tolist()
            new_name = 'new_row'
            if type(indexes[row]) != str:
                new_name = indexes[row]
            if new_name in indexes:
                new_name = self.next_index_name(indexes, new_name)

            # Slice the upper half of the dataframe
            df1 = df[0:row + step]

            # Store the result of lower half of the dataframe
            df2 = df[row + step:]

            # Insert the row in the upper half dataframe
            new_row = df.iloc[[row]]
            new_row.axes[0].values[0] = new_name

            for col in range(len(new_row.columns)):
                module = new_row.iat[0, col].__class__.__module__
                if module == 'builtins':
                    # Evaluate character '' (empty) to initialyze the column as
                    # a neutral data type
                    eval_type = new_row.iat[0, col].__class__.__name__ + '('')'
                else:
                    # Necessary because of import numpy as np
                    if module == 'numpy':
                        module = 'np'
                    eval_type = (
                        module
                        + '.'
                        + new_row.iat[0, col].__class__.__name__
                        + '('')'
                    )

                new_row.iat[0, col] = eval(eval_type)

            df = pd.concat([df1, new_row, df2])

        self.parent()._reload()
        self.model().dataChanged.emit(current_index, current_index)

    def duplicate_row_col(self, dup_row=False):
        """Duplicate row or column."""
        current_index = self.currentIndex()
        if not current_index.isValid():
            return False

        column = current_index.column()
        row = current_index.row()
        df = self.model().df

        if dup_row:
            # Slice the upper half of the dataframe
            df1 = self.model().df[0:row]

            # Store the result of lower half of the dataframe
            df2 = self.model().df[row:]

            # Insert the row in the upper half dataframe
            new_row = self.model().df.iloc[[row]]
            label = new_row.axes[0].values[0]
            indexes = self.model().df.axes[0].tolist()
            indexes.remove(label)
            new_name = self.next_index_name(indexes, label)
            new_row.axes[0].values[0] = new_name
            self.model().df = pd.concat([df1, new_row, df2])
        else:
            indexes = df.axes[1].tolist()
            label = indexes[column]
            indexes.remove(label)
            new_name = self.next_index_name(indexes, label)
            df.insert(loc=column, column="dup_col", value='',
                      allow_duplicates=True)
            df['dup_col'] = df.iloc[:, column + 1]
            df.axes[1].values[column] = 'dup_col'
            df.rename(columns={'dup_col': new_name}, inplace=True)
            self.model().max_min_col_update()

        self.parent()._reload()
        self.model().dataChanged.emit(current_index, current_index)

    def next_index_name(self, indexes, label):
        """
        Calculate and generate next index_name for a duplicate column/row
        rol/col_copy(ind).
        """
        ind = -1
        name = ''
<<<<<<< HEAD
        acceptable_types = [str, float, int, complex, bool] + \
                            list(REAL_NUMBER_TYPES) + list(COMPLEX_NUMBER_TYPES)
=======
        acceptable_types = [str, float, int, complex, bool]

>>>>>>> e298e018
        if type(label) not in acceptable_types:
            # Case receiving a different type of acceptable_type,
            # treat as string
            label = str(label)

        if type(label) == str:
            # Make all indexes strings to compare
            for i in range(len(indexes)):
                if type(indexes[i]) != str:
                    indexes[i] = str(indexes[i])

            # Verify if find '_copy(' in the label
            if label.rfind('_copy(') == -1:
                # If not found, verify in other indexes
                name = label + '_copy('

                for n in indexes:
                    if n.rfind(name) == 0:
                        # label_copy( starts in first position
                        init_pos = len(name)
                        final_pos = len(n) - 1
                        curr_ind = n[init_pos:final_pos]
                        if (
                            curr_ind.isnumeric()
                            and n[final_pos:final_pos+1] == ')'
                        ):
                            if ind < int(curr_ind):
                                ind = int(curr_ind)
            else:
                # If 'copy_(' string is in label, verify if valid and check
                # next.
                init_pos = label.rfind('_copy(') + 6
                final_pos = len(label) - 1
                curr_ind = label[init_pos:final_pos]

                if curr_ind.isnumeric():
                    if label[final_pos:final_pos+1] == ')':
                        ind = int(curr_ind)
                        name = label[0:init_pos]

                        for n in indexes:
                            if n.rfind(name) == 0:
                                init_pos = len(name)
                                final_pos = len(n) - 1
                                curr_ind = n[init_pos:final_pos]
                                if (
                                    curr_ind.isnumeric()
                                    and n[final_pos:final_pos+1] == ')'
                                ):
                                    if ind < int(curr_ind):
                                        ind = int(curr_ind)
                    else:
                        # If not closed parenthesis, treat entire string as
                        # valid
                        name = label + '_copy('
                        for n in indexes:
                            if n.rfind(name) == 0:
                                init_pos = len(name)
                                final_pos = len(n) - 1
                                curr_ind = n[init_pos:final_pos]
                                if (
                                    curr_ind.isnumeric()
                                    and n[final_pos:final_pos+1] == ')'
                                ):
                                    if ind < int(curr_ind):
                                        ind = int(curr_ind)
                else:
                    # Found '_copy(not a number)', treat entire string as valid
                    # and check if exist other '_copy(Not number)*_copy(number)
                    name = label + '_copy('
                    for n in indexes:
                        if n.rfind(name) == 0:
                            init_pos = len(name)
                            final_pos = len(n) - 1
                            curr_ind = n[init_pos:final_pos]
                            if (
                                curr_ind.isnumeric()
                                and n[final_pos:final_pos+1] == ')'
                            ):
                                if ind < int(curr_ind):
                                    ind = int(curr_ind)

            ind = ind+1
            return name + str(ind) + ')'
        else:
            # Type is numeric: increment 1 and check if it is in list.
            label = label + 1

            while label in indexes:
                label = label + 1

            return label

    @Slot()
    def remove_item(self, force=False, axis=0):
        """Remove item."""
        indexes = self.selectedIndexes()
        index_label = []
        df = self.model().df
        if not indexes:
            return

        for index in indexes:
            if not index.isValid():
                return
            else:
                if axis == 0:
                    row_label = df.axes[axis][index.row()]
                    if row_label not in index_label:
                        index_label.append(row_label)
                else:
                    column_label = df.axes[axis][index.column()]
                    if column_label not in index_label:
                        index_label.append(column_label)

        if not force:
            one = _("Do you want to remove the selected item?")
            more = _("Do you want to remove all selected items?")
            answer = QMessageBox.question(
                self,
                _("Remove"),
                one if len(indexes) == 1 else more,
                QMessageBox.Yes | QMessageBox.No
            )

        if force or answer == QMessageBox.Yes:
            for label in index_label:
                try:
                    df.drop(label, inplace=True, axis=axis)
                except TypeError as e:
                    QMessageBox.warning(
                        self.model().dialog,
                        _("Warning: It was not possible to remove this item!"),
                        _("ValueError: {} must be removed from index.").format(
                            str(e))
                    )
                    return False

            self.parent()._reload()
            index = QModelIndex()
            self.model().dataChanged.emit(index, index)


class DataFrameHeaderModel(QAbstractTableModel, SpyderFontsMixin):
    """
    This class is the model for the header and index of the DataFrameEditor.

    Taken from gtabview project (Header4ExtModel).
    For more information please see:
    https://github.com/wavexx/gtabview/blob/master/gtabview/viewer.py
    """

    COLUMN_INDEX = -1  # Makes reference to the index of the table.

    def __init__(self, model, axis, use_monospace_font=False):
        """
        Header constructor.

        The 'model' is the QAbstractTableModel of the dataframe, the 'axis' is
        to acknowledge if is for the header (horizontal - 0) or for the
        index (vertical - 1) and the palette is the set of colors to use.
        """
        super().__init__()
        self.model = model
        self.axis = axis
        self.use_monospace_font = use_monospace_font

        self.total_rows = self.model.shape[0]
        self.total_cols = self.model.shape[1]
        size = self.total_rows * self.total_cols

        # Use paging when the total size, number of rows or number of
        # columns is too large
        if size > LARGE_SIZE:
            self.rows_loaded = ROWS_TO_LOAD
            self.cols_loaded = COLS_TO_LOAD
        else:
            if self.total_cols > LARGE_COLS:
                self.cols_loaded = COLS_TO_LOAD
            else:
                self.cols_loaded = self.total_cols
            if self.total_rows > LARGE_NROWS:
                self.rows_loaded = ROWS_TO_LOAD
            else:
                self.rows_loaded = self.total_rows

        if self.axis == 0:
            self.total_cols = self.model.shape[1]
            self._shape = (self.model.header_shape[0], self.model.shape[1])
        else:
            self.total_rows = self.model.shape[0]
            self._shape = (self.model.shape[0], self.model.header_shape[1])

    def rowCount(self, index=None):
        """Get number of rows in the header."""
        if self.axis == 0:
            return max(1, self._shape[0])
        else:
            if self.total_rows <= self.rows_loaded:
                return self.total_rows
            else:
                return self.rows_loaded

    def columnCount(self, index=QModelIndex()):
        """DataFrame column number"""
        if self.axis == 0:
            if self.total_cols <= self.cols_loaded:
                return self.total_cols
            else:
                return self.cols_loaded
        else:
            return max(1, self._shape[1])

    def fetch_more(self, rows=False, columns=False):
        """Get more columns or rows (based on axis)."""
        if self.axis == 1 and self.total_rows > self.rows_loaded:
            reminder = self.total_rows - self.rows_loaded
            items_to_fetch = min(reminder, ROWS_TO_LOAD)
            self.beginInsertRows(QModelIndex(), self.rows_loaded,
                                 self.rows_loaded + items_to_fetch - 1)
            self.rows_loaded += items_to_fetch
            self.endInsertRows()
        if self.axis == 0 and self.total_cols > self.cols_loaded:
            reminder = self.total_cols - self.cols_loaded
            items_to_fetch = min(reminder, COLS_TO_LOAD)
            self.beginInsertColumns(QModelIndex(), self.cols_loaded,
                                    self.cols_loaded + items_to_fetch - 1)
            self.cols_loaded += items_to_fetch
            self.endInsertColumns()

    def sort(self, column, order=Qt.AscendingOrder):
        """Overriding sort method."""
        ascending = order == Qt.AscendingOrder
        self.model.sort(self.COLUMN_INDEX, order=ascending)
        return True

    def headerData(self, section, orientation, role):
        """Get the information to put in the header."""
        if role == Qt.TextAlignmentRole:
            if orientation == Qt.Horizontal:
                return Qt.AlignCenter
            else:
                return int(Qt.AlignRight | Qt.AlignVCenter)
        if role != Qt.DisplayRole and role != Qt.ToolTipRole:
            return None
        if self.axis == 1 and self._shape[1] <= 1:
            return None
        orient_axis = 0 if orientation == Qt.Horizontal else 1
        if self.model.header_shape[orient_axis] > 1:
            header = section
        else:
            header = self.model.header(self.axis, section)

            # Don't perform any conversion on strings
            # because it leads to differences between
            # the data present in the dataframe and
            # what is shown by Spyder
            if not is_type_text_string(header):
                header = to_text_string(header)

        return header

    def data(self, index, role):
        """
        Get the data for the header.

        This is used when a header has levels.
        """
        if (
            not index.isValid()
            or index.row() >= self._shape[0]
            or index.column() >= self._shape[1]
        ):
            return None

        row, col = (
            (index.row(), index.column()) if self.axis == 0
            else (index.column(), index.row())
        )

        if self.use_monospace_font and role == Qt.FontRole:
            return self.get_font(SpyderFontType.MonospaceInterface)

        if role != Qt.DisplayRole:
            return None

        if self.axis == 0 and self._shape[0] <= 1:
            return None

        header = self.model.header(self.axis, col, row)

        # Don't perform any conversion on strings
        # because it leads to differences between
        # the data present in the dataframe and
        # what is shown by Spyder
        if not is_type_text_string(header):
            header = to_text_string(header)

        return header

    def flags(self, index):
        """Set flags"""
        return Qt.ItemFlags(
            int(QAbstractTableModel.flags(self, index) |
                Qt.ItemIsEditable |
                Qt.ItemIsEnabled |
                Qt.ItemIsSelectable)
        )

    def setData(self, index, value, role):
        """Cell content change"""
        df = self.model.df

        if role == Qt.EditRole:
            if self.axis == 1:
                old_value = df.index[index.row()]

                if value not in df.index.tolist():
                    try:
                        df.rename(index={old_value: value}, inplace=True,
                                  errors='raise')
                    except TypeError as e:
                        QMessageBox.warning(
                            self.model().dialog,
                            _("Warning: It was not possible to remove this "
                              "index!"),
                            _("ValueError: {} must be removed from "
                              "index.").format(str(e))
                        )
                        return False
                else:
                    QMessageBox.warning(
                        self.model().dialog,
                        _("Warning: Duplicate index!"),
                        _('Row with name "{}" already exists!').format(value)
                    )
                    return False

                self.model.dialog._reload()
                self.model.dataChanged.emit(index, index)
                return True

            if self.axis == 0:
                old_value = df.columns[index.column()]

                try:
                    df.rename(columns={old_value: value}, inplace=True,
                              errors='raise')
                except:
                    return False

                return True

            return True

        return False


class DataFrameLevelModel(QAbstractTableModel, SpyderFontsMixin):
    """
    Data Frame level class.

    This class is used to represent index levels in the DataFrameEditor. When
    using MultiIndex, this model creates labels for the index/header as Index i
    for each section in the index/header

    Based on the gtabview project (Level4ExtModel).
    For more information please see:
    https://github.com/wavexx/gtabview/blob/master/gtabview/viewer.py
    """

    def __init__(self, model):
        super().__init__()
        self.model = model
        self._background = QColor(QStylePalette.COLOR_BACKGROUND_2)

    def rowCount(self, index=None):
        """Get number of rows (number of levels for the header)."""
        return max(1, self.model.header_shape[0])

    def columnCount(self, index=None):
        """Get the number of columns (number of levels for the index)."""
        return max(1, self.model.header_shape[1])

    def headerData(self, section, orientation, role):
        """
        Get the text to put in the header of the levels of the indexes.

        By default it returns 'Index i', where i is the section in the index
        """
        if role == Qt.TextAlignmentRole:
            if orientation == Qt.Horizontal:
                return Qt.AlignCenter
            else:
                return int(Qt.AlignRight | Qt.AlignVCenter)
        if role != Qt.DisplayRole and role != Qt.ToolTipRole:
            return None
        if self.model.header_shape[0] <= 1 and orientation == Qt.Horizontal:
            if self.model.name(1, section):
                return self.model.name(1, section)
            return _('Index')
        elif self.model.header_shape[0] <= 1:
            return None
        elif self.model.header_shape[1] <= 1 and orientation == Qt.Vertical:
            return None
        return _('Index') + ' ' + to_text_string(section)

    def data(self, index, role):
        """Get the information of the levels."""
        if not index.isValid():
            return None
        if role == Qt.FontRole:
            return self.get_font(SpyderFontType.Interface)
        label = ''
        if index.column() == self.model.header_shape[1] - 1:
            label = str(self.model.name(0, index.row()))
        elif index.row() == self.model.header_shape[0] - 1:
            label = str(self.model.name(1, index.column()))
        if role == Qt.DisplayRole and label:
            return label
        elif role == Qt.BackgroundRole:
            return self._background
        elif role == Qt.BackgroundRole:
            return self._palette.window()
        return None


class DataFrameEditor(BaseDialog, SpyderConfigurationAccessor):
    """
    Dialog for displaying and editing DataFrame and related objects.

    Based on the gtabview project (ExtTableView).
    For more information please see:
    https://github.com/wavexx/gtabview/blob/master/gtabview/viewer.py
    """
    CONF_SECTION = 'variable_explorer'

    def __init__(self, parent=None):
        super().__init__(parent)

        # Destroying the C++ object right after closing the dialog box,
        # otherwise it may be garbage-collected in another QThread
        # (e.g. the editor's analysis thread in Spyder), thus leading to
        # a segmentation fault on UNIX or an application crash on Windows
        self.setAttribute(Qt.WA_DeleteOnClose)
        self.is_series = False
        self.layout = None
        self.glayout = None
        self.menu_header_v = None

    def setup_and_check(self, data, title=''):
        """
        Setup DataFrameEditor:
        return False if data is not supported, True otherwise.
        Supported types for data are DataFrame, Series and Index.
        """
        self._selection_rec = False
        self._model = None
        self.layout = QVBoxLayout()
        self.layout.setSpacing(0)
        self.glayout = QGridLayout()
        self.glayout.setSpacing(0)
        self.glayout.setContentsMargins(0, 12, 0, 0)
        self.setLayout(self.layout)

        if title:
            title = to_text_string(title) + " - %s" % data.__class__.__name__
        else:
            title = _("%s editor") % data.__class__.__name__

        if isinstance(data, pd.Series):
            self.is_series = True
            data = data.to_frame()
        elif isinstance(data, pd.Index):
            data = pd.DataFrame(data)

        self.setWindowTitle(title)

        self.hscroll = QScrollBar(Qt.Horizontal)
        self.vscroll = QScrollBar(Qt.Vertical)

        # Create the view for the level
        self.create_table_level()

        # Create the view for the horizontal header
        self.create_table_header()

        # Create the view for the vertical index
        self.create_table_index()

        # Create menu to allow edit index
        self.menu_header_v = self.setup_menu_header(self.table_index)

        # Create the model and view of the data
        self.dataModel = DataFrameModel(data, parent=self)
        self.dataModel.dataChanged.connect(self.save_and_close_enable)
        self.create_data_table()

        self.glayout.addWidget(self.hscroll, 2, 0, 1, 2)
        self.glayout.addWidget(self.vscroll, 0, 2, 2, 1)

        # autosize columns on-demand
        self._autosized_cols = set()

        # Set limit time to calculate column sizeHint to 300ms,
        # See spyder-ide/spyder#11060
        self._max_autosize_ms = 300
        self.dataTable.installEventFilter(self)

        avg_width = self.fontMetrics().averageCharWidth()
        self.min_trunc = avg_width * 12  # Minimum size for columns
        self.max_width = avg_width * 64  # Maximum size for columns

        # Make the dialog act as a window
        self.setWindowFlags(Qt.Window)
        btn_layout = QHBoxLayout()
        btn_layout.setSpacing(5)

        btn_format = QPushButton(_("Format"))
        # disable format button for int type
        btn_layout.addWidget(btn_format)
        btn_format.clicked.connect(self.change_format)

        btn_resize = QPushButton(_('Resize'))
        btn_layout.addWidget(btn_resize)
        btn_resize.clicked.connect(self.resize_to_contents)

        bgcolor = QCheckBox(_('Background color'))
        bgcolor.setChecked(self.dataModel.bgcolor_enabled)
        bgcolor.setEnabled(self.dataModel.bgcolor_enabled)
        bgcolor.stateChanged.connect(self.change_bgcolor_enable)
        btn_layout.addWidget(bgcolor)

        self.bgcolor_global = QCheckBox(_('Column min/max'))
        self.bgcolor_global.setChecked(self.dataModel.colum_avg_enabled)
        self.bgcolor_global.setEnabled(not self.is_series and
                                       self.dataModel.bgcolor_enabled)
        self.bgcolor_global.stateChanged.connect(self.dataModel.colum_avg)
        btn_layout.addWidget(self.bgcolor_global)

        btn_layout.addStretch()

        self.btn_save_and_close = QPushButton(_('Save and Close'))
        self.btn_save_and_close.setDisabled(True)
        self.btn_save_and_close.clicked.connect(self.accept)
        btn_layout.addWidget(self.btn_save_and_close)

        self.btn_close = QPushButton(_('Close'))
        self.btn_close.setAutoDefault(True)
        self.btn_close.setDefault(True)
        self.btn_close.clicked.connect(self.reject)
        btn_layout.addWidget(self.btn_close)

        btn_layout.setContentsMargins(0, 16, 0, 16)
        self.glayout.addLayout(btn_layout, 4, 0, 1, 2)
        self.setModel(self.dataModel)
        self.resizeColumnsToContents()

        self.dataModel.set_format_spec(self.get_conf('dataframe_format'))

        if self.table_header.rowHeight(0) == 0:
            self.table_header.setRowHeight(0, self.table_header.height())

        toolbar = SpyderToolbar(parent=None, title='Editor toolbar')
        toolbar.setStyleSheet(str(PANES_TOOLBAR_STYLESHEET))
        for item in self.dataTable.menu_actions:
            if item is not None:
                if item.text() != 'Convert to':
                    toolbar.addAction(item)

        self.layout.addWidget(toolbar)
        self.layout.addLayout(self.glayout)

        return True

    @Slot(QModelIndex, QModelIndex)
    def save_and_close_enable(self, top_left, bottom_right):
        """Handle the data change event to enable the save and close button."""
        self.btn_save_and_close.setEnabled(True)
        self.btn_save_and_close.setAutoDefault(True)
        self.btn_save_and_close.setDefault(True)

    def setup_menu_header(self, header):
        """Setup context header menu."""
        edit_header_action = create_action(
            self,
            _("Edit"),
            icon=ima.icon('edit'),
            triggered=lambda: self.edit_header_item(header=header)
        )
        header_menu = [edit_header_action]
        menu = QMenu(self)
        add_actions(menu, header_menu)
        return menu

    @Slot()
    def edit_header_item(self, header=None):
        """Edit item"""

        index = header.currentIndex()
        header.setUpdatesEnabled(True)
        header.setCurrentIndex(index)
        header.edit(index)

    def contextMenuEvent(self, event):
        """Reimplement Qt method."""
        v = QPoint(event.x() - self.table_index.x(), event.y() -
                   self.table_index.y())
        if self.table_index.indexAt(v).isValid():
            self.menu_header_v.popup(event.globalPos())
            event.accept()

    def flags(self, index):
        """Set flags"""
        return Qt.ItemFlags(
            int(QAbstractTableModel.flags(self, index) |
                Qt.ItemIsEditable |
                Qt.ItemIsEnabled |
                Qt.ItemIsSelectable)
        )

    def create_table_level(self):
        """Create the QTableView that will hold the level model."""
        self.table_level = QTableView()
        self.table_level.setEditTriggers(QTableWidget.NoEditTriggers)
        self.table_level.setHorizontalScrollBarPolicy(Qt.ScrollBarAlwaysOff)
        self.table_level.setVerticalScrollBarPolicy(Qt.ScrollBarAlwaysOff)
        self.table_level.setFrameStyle(QFrame.Plain)
        self.table_level.horizontalHeader().sectionResized.connect(
            self._index_resized)
        self.table_level.verticalHeader().sectionResized.connect(
            self._header_resized)
        self.table_level.setItemDelegate(QItemDelegate())
        self.glayout.addWidget(self.table_level, 0, 0)
        self.table_level.setContentsMargins(0, 0, 0, 0)
        self.table_level.horizontalHeader().sectionClicked.connect(
            self.sortByIndex)

    def create_table_header(self):
        """Create the QTableView that will hold the header model."""
        self.table_header = QTableView()
        self.table_header.verticalHeader().hide()
        self.table_header.setEditTriggers(QTableWidget.NoEditTriggers)
        self.table_header.setHorizontalScrollBarPolicy(Qt.ScrollBarAlwaysOff)
        self.table_header.setVerticalScrollBarPolicy(Qt.ScrollBarAlwaysOff)
        self.table_header.setHorizontalScrollMode(QTableView.ScrollPerPixel)
        self.table_header.setHorizontalScrollBar(self.hscroll)
        self.table_header.setFrameStyle(QFrame.Plain)
        self.table_header.horizontalHeader().sectionResized.connect(
            self._column_resized)
        self.table_header.setItemDelegate(QItemDelegate())
        self.glayout.addWidget(self.table_header, 0, 1)

    def create_table_index(self):
        """Create the QTableView that will hold the index model."""
        self.table_index = QTableView()
        self.table_index.horizontalHeader().hide()
        self.table_index.setEditTriggers(QTableWidget.NoEditTriggers)
        self.table_index.setHorizontalScrollBarPolicy(Qt.ScrollBarAlwaysOff)
        self.table_index.setVerticalScrollBarPolicy(Qt.ScrollBarAlwaysOff)
        self.table_index.setVerticalScrollMode(QTableView.ScrollPerPixel)
        self.table_index.setVerticalScrollBar(self.vscroll)
        self.table_index.setFrameStyle(QFrame.Plain)
        self.table_index.verticalHeader().sectionResized.connect(
            self._row_resized)
        self.table_index.setItemDelegate(QItemDelegate())
        self.glayout.addWidget(self.table_index, 1, 0)
        self.table_index.setContentsMargins(0, 0, 0, 0)

    def create_data_table(self):
        """Create the QTableView that will hold the data model."""
        self.dataTable = DataFrameView(self, self.dataModel,
                                       self.table_header.horizontalHeader(),
                                       self.hscroll, self.vscroll)
        self.dataTable.verticalHeader().hide()
        self.dataTable.horizontalHeader().hide()
        self.dataTable.setHorizontalScrollBarPolicy(Qt.ScrollBarAlwaysOff)
        self.dataTable.setVerticalScrollBarPolicy(Qt.ScrollBarAlwaysOff)
        self.dataTable.setHorizontalScrollMode(QTableView.ScrollPerPixel)
        self.dataTable.setVerticalScrollMode(QTableView.ScrollPerPixel)
        self.dataTable.setFrameStyle(QFrame.Plain)
        self.dataTable.setItemDelegate(QItemDelegate())
        self.glayout.addWidget(self.dataTable, 1, 1)
        self.setFocusProxy(self.dataTable)
        self.dataTable.sig_sort_by_column.connect(self._sort_update)
        self.dataTable.sig_fetch_more_columns.connect(self._fetch_more_columns)
        self.dataTable.sig_fetch_more_rows.connect(self._fetch_more_rows)

    def sortByIndex(self, index):
        """Implement a Index sort."""
        self.table_level.horizontalHeader().setSortIndicatorShown(True)
        sort_order = self.table_level.horizontalHeader().sortIndicatorOrder()
        self.table_index.model().sort(index, sort_order)
        self._sort_update()

    def model(self):
        """Get the model of the dataframe."""
        return self._model

    def _column_resized(self, col, old_width, new_width):
        """Update the column width."""
        self.dataTable.setColumnWidth(col, new_width)
        self._update_layout()

    def _row_resized(self, row, old_height, new_height):
        """Update the row height."""
        self.dataTable.setRowHeight(row, new_height)
        self._update_layout()

    def _index_resized(self, col, old_width, new_width):
        """Resize the corresponding column of the index section selected."""
        self.table_index.setColumnWidth(col, new_width)
        self._update_layout()

    def _header_resized(self, row, old_height, new_height):
        """Resize the corresponding row of the header section selected."""
        self.table_header.setRowHeight(row, new_height)
        self._update_layout()

    def _update_layout(self):
        """Set the width and height of the QTableViews and hide rows."""
        h_width = max(self.table_level.verticalHeader().sizeHint().width(),
                      self.table_index.verticalHeader().sizeHint().width())
        self.table_level.verticalHeader().setFixedWidth(h_width)
        self.table_index.verticalHeader().setFixedWidth(h_width)

        last_row = self._model.header_shape[0] - 1
        if last_row < 0:
            hdr_height = self.table_level.horizontalHeader().height()
        else:
            hdr_height = self.table_level.rowViewportPosition(last_row) + \
                         self.table_level.rowHeight(last_row) + \
                         self.table_level.horizontalHeader().height()
            # Check if the header shape has only one row (which display the
            # same info than the horizontal header).
            if last_row == 0:
                self.table_level.setRowHidden(0, True)
                self.table_header.setRowHidden(0, True)
        self.table_header.setFixedHeight(hdr_height)
        self.table_level.setFixedHeight(hdr_height)

        last_col = self._model.header_shape[1] - 1
        if last_col < 0:
            idx_width = self.table_level.verticalHeader().width()
        else:
            idx_width = self.table_level.columnViewportPosition(last_col) + \
                        self.table_level.columnWidth(last_col) + \
                        self.table_level.verticalHeader().width()
        self.table_index.setFixedWidth(idx_width)
        self.table_level.setFixedWidth(idx_width)
        self._resizeVisibleColumnsToContents()

    def _reset_model(self, table, model):
        """Set the model in the given table."""
        old_sel_model = table.selectionModel()
        table.setModel(model)
        if old_sel_model:
            del old_sel_model

    def setAutosizeLimitTime(self, limit_ms):
        """Set maximum time to calculate size hint for columns."""
        self._max_autosize_ms = limit_ms

    def setModel(self, model, relayout=True):
        """Set the model for the data, header/index and level views."""
        self._model = model
        sel_model = self.dataTable.selectionModel()
        sel_model.currentColumnChanged.connect(
                self._resizeCurrentColumnToContents)

        # Asociate the models (level, vertical index and horizontal header)
        # with its corresponding view.
        self._reset_model(self.table_level, DataFrameLevelModel(model))
        self._reset_model(self.table_header, DataFrameHeaderModel(model, 0))

        # We use our monospace font for the index so that it matches the one
        # used for data and things look consistent.
        # Fixes issue spyder-ide/spyder#20960
        self._reset_model(
            self.table_index,
            DataFrameHeaderModel(model, 1, use_monospace_font=True)
        )

        # Needs to be called after setting all table models
        if relayout:
            self._update_layout()

    def setCurrentIndex(self, y, x):
        """Set current selection."""
        self.dataTable.selectionModel().setCurrentIndex(
            self.dataTable.model().index(y, x),
            QItemSelectionModel.ClearAndSelect)

    def _sizeHintForColumn(self, table, col, limit_ms=None):
        """Get the size hint for a given column in a table."""
        max_row = table.model().rowCount()
        lm_start = perf_counter()
        lm_row = 64 if limit_ms else max_row
        max_width = self.min_trunc
        for row in range(max_row):
            v = table.sizeHintForIndex(table.model().index(row, col))
            max_width = max(max_width, v.width())
            if row > lm_row:
                lm_now = perf_counter()
                lm_elapsed = (lm_now - lm_start) * 1000
                if lm_elapsed >= limit_ms:
                    break
                lm_row = int((row / lm_elapsed) * limit_ms)
        return max_width

    def _resizeColumnToContents(self, header, data, col, limit_ms):
        """Resize a column by its contents."""
        hdr_width = self._sizeHintForColumn(header, col, limit_ms)
        data_width = self._sizeHintForColumn(data, col, limit_ms)
        if data_width > hdr_width:
            width = min(self.max_width, data_width)
        elif hdr_width > data_width * 2:
            width = max(min(hdr_width, self.min_trunc), min(self.max_width,
                        data_width))
        else:
            width = max(min(self.max_width, hdr_width), self.min_trunc)
        header.setColumnWidth(col, width)

    def _resizeColumnsToContents(self, header, data, limit_ms):
        """Resize all the colummns to its contents."""
        max_col = data.model().columnCount()
        if limit_ms is None:
            max_col_ms = None
        else:
            max_col_ms = limit_ms / max(1, max_col)
        for col in range(max_col):
            self._resizeColumnToContents(header, data, col, max_col_ms)

    def eventFilter(self, obj, event):
        """Override eventFilter to catch resize event."""
        if obj == self.dataTable and event.type() == QEvent.Resize:
            self._resizeVisibleColumnsToContents()
        return False

    def _resizeVisibleColumnsToContents(self):
        """Resize the columns that are in the view."""
        index_column = self.dataTable.rect().topLeft().x()
        start = col = self.dataTable.columnAt(index_column)
        width = self._model.shape[1]
        end = self.dataTable.columnAt(self.dataTable.rect().bottomRight().x())
        end = width if end == -1 else end + 1
        if self._max_autosize_ms is None:
            max_col_ms = None
        else:
            max_col_ms = self._max_autosize_ms / max(1, end - start)
        while col < end:
            resized = False
            if col not in self._autosized_cols:
                self._autosized_cols.add(col)
                resized = True
                self._resizeColumnToContents(self.table_header, self.dataTable,
                                             col, max_col_ms)
            col += 1
            if resized:
                # As we resize columns, the boundary will change
                index_column = self.dataTable.rect().bottomRight().x()
                end = self.dataTable.columnAt(index_column)
                end = width if end == -1 else end + 1
                if max_col_ms is not None:
                    max_col_ms = self._max_autosize_ms / max(1, end - start)

    def _resizeCurrentColumnToContents(self, new_index, old_index):
        """Resize the current column to its contents."""
        if new_index.column() not in self._autosized_cols:
            # Ensure the requested column is fully into view after resizing
            self._resizeVisibleColumnsToContents()
            self.dataTable.scrollTo(new_index)

    def resizeColumnsToContents(self):
        """Resize the columns to its contents."""
        self._autosized_cols = set()
        self._resizeColumnsToContents(self.table_level,
                                      self.table_index, self._max_autosize_ms)
        self._update_layout()

    def change_bgcolor_enable(self, state):
        """
        This is implementet so column min/max is only active when bgcolor is
        """
        self.dataModel.bgcolor(state)
        self.bgcolor_global.setEnabled(not self.is_series and state > 0)

    @Slot()
    def change_format(self):
        """
        Ask user for display format for floats and use it.
        """
        format_spec, valid = QInputDialog.getText(
            self, _('Format'), _("Float formatting"), QLineEdit.Normal,
            self.dataModel.get_format_spec())
        if valid:
            format_spec = str(format_spec)
            try:
                format(1.1, format_spec)
            except:
                msg = _("Format ({}) is incorrect").format(format_spec)
                QMessageBox.critical(self, _("Error"), msg)
                return
            self.dataModel.set_format_spec(format_spec)
            self.set_conf('dataframe_format', format_spec)

    def get_value(self):
        """Return modified Dataframe -- this is *not* a copy"""
        # It is import to avoid accessing Qt C++ object as it has probably
        # already been destroyed, due to the Qt.WA_DeleteOnClose attribute
        df = self.dataModel.get_data()
        if self.is_series:
            return df.iloc[:, 0]
        else:
            return df

    def _update_header_size(self):
        """Update the column width of the header."""
        self.table_header.resizeColumnsToContents()
        column_count = self.table_header.model().columnCount()
        for index in range(0, column_count):
            if index < column_count:
                column_width = self.dataTable.columnWidth(index)
                header_width = self.table_header.columnWidth(index)
                if column_width > header_width:
                    self.table_header.setColumnWidth(index, column_width)
                else:
                    self.dataTable.setColumnWidth(index, header_width)
            else:
                break

    def _sort_update(self):
        """
        Update the model for all the QTableView objects.

        Uses the model of the dataTable as the base.
        """
        # Update index list calculation
        self.dataModel.recalculate_index()
        self.setModel(self.dataTable.model())

    def _reload(self):
        """
        Reload the model for all the QTableView objects.

        Uses the model of the dataTable as the base.
        """
        # Update index list calculation and reload model
        self.dataModel.recalculate_index()
        self.dataModel.reset()
        self.setModel(self.dataTable.model())

    def _fetch_more_columns(self):
        """Fetch more data for the header (columns)."""
        self.table_header.model().fetch_more()

    def _fetch_more_rows(self):
        """Fetch more data for the index (rows)."""
        self.table_index.model().fetch_more()

    @Slot()
    def resize_to_contents(self):
        """"Resize columns to contents"""
        QApplication.setOverrideCursor(QCursor(Qt.WaitCursor))
        self.dataTable.resizeColumnsToContents()
        self.dataModel.fetch_more(columns=True)
        self.dataTable.resizeColumnsToContents()
        self._update_header_size()
        QApplication.restoreOverrideCursor()


# ==============================================================================
# Tests
# ==============================================================================
def test_edit(data, title="", parent=None):
    """Test subroutine"""
    dlg = DataFrameEditor(parent=parent)

    if dlg.setup_and_check(data, title=title):
        dlg.exec_()
        return dlg.get_value()
    else:
        import sys
        sys.exit(1)


def test():
    """DataFrame editor test"""
    from numpy import nan

    if parse(pd.__version__) >= parse('2.0.0'):
        from pandas.testing import assert_frame_equal, assert_series_equal
    else:
        from pandas.util.testing import assert_frame_equal, assert_series_equal

    app = qapplication()                  # analysis:ignore

    df1 = pd.DataFrame(
        [
            [True, "bool"],
            [1+1j, "complex"],
            ['test', "string"],
            [1.11, "float"],
            [1, "int"],
            [np.random.rand(3, 3), "Unkown type"],
            ["Large value", 100],
            ["áéí", "unicode"]
        ],
        index=['a', 'b', nan, nan, nan, 'c', "Test global max", 'd'],
        columns=[nan, 'Type']
    )
    out = test_edit(df1)
    assert_frame_equal(df1, out)

    result = pd.Series([True, "bool"], index=[nan, 'Type'], name='a')
    out = test_edit(df1.iloc[0])
    assert_series_equal(result, out)

    df1 = pd.DataFrame(np.random.rand(100100, 10))
    out = test_edit(df1)
    assert_frame_equal(out, df1)

    series = pd.Series(np.arange(10), name=0)
    out = test_edit(series)
    assert_series_equal(series, out)


if __name__ == '__main__':
    test()<|MERGE_RESOLUTION|>--- conflicted
+++ resolved
@@ -220,7 +220,10 @@
         ax = self._axis(axis)
         if not hasattr(ax, 'levels'):
             ax = self._axis_list(axis)
-            return ax[x]
+            if len(ax) > 0:
+                return ax[x]
+            else:
+                return None
         else:
             return ax.values[x][level]
 
@@ -1007,13 +1010,8 @@
         """
         ind = -1
         name = ''
-<<<<<<< HEAD
         acceptable_types = [str, float, int, complex, bool] + \
                             list(REAL_NUMBER_TYPES) + list(COMPLEX_NUMBER_TYPES)
-=======
-        acceptable_types = [str, float, int, complex, bool]
-
->>>>>>> e298e018
         if type(label) not in acceptable_types:
             # Case receiving a different type of acceptable_type,
             # treat as string
