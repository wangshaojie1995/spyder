--- conflicted
+++ resolved
@@ -10,10 +10,6 @@
 
 # Local imports
 from spyder.api.plugins import Plugins, SpyderDockablePlugin
-<<<<<<< HEAD
-from spyder.api.plugin_registration.decorators import on_plugin_available
-=======
->>>>>>> 0e10c59b
 from spyder.api.shellconnect.mixins import ShellConnectMixin
 from spyder.api.translations import get_translation
 from spyder.plugins.plots.widgets.main_widget import PlotsWidget
@@ -51,24 +47,6 @@
         # a plot is generated.
         self.get_widget().sig_figure_loaded.connect(self._on_first_plot)
 
-<<<<<<< HEAD
-    @on_plugin_available(plugin=Plugins.IPythonConsole)
-    def on_ipython_console_available(self):
-        # Plugins
-        ipyconsole = self.get_plugin(Plugins.IPythonConsole)
-
-        # Register IPython console.
-        self.register_ipythonconsole(ipyconsole)
-
-    def unregister(self):
-        # Plugins
-        ipyconsole = self.get_plugin(Plugins.IPythonConsole)
-
-        # Unregister IPython console.
-        self.unregister_ipythonconsole(ipyconsole)
-
-=======
->>>>>>> 0e10c59b
     # ---- Public API
     # ------------------------------------------------------------------------
     def current_widget(self):
