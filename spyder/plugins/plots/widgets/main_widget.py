--- conflicted
+++ resolved
@@ -91,32 +91,11 @@
         self.zoom_disp.setRange(0, 9999)
         self.zoom_disp.setValue(100)
 
-<<<<<<< HEAD
-    # --- PluginMainWidget API
-=======
-        # Layout
-        layout = QHBoxLayout()
-        layout.setSpacing(0)
-        layout.setContentsMargins(0, 0, 0, 0)
-        layout.addWidget(self._stack)
-        self.setLayout(layout)
-
-        # Signals
-        self._stack.sig_figure_loaded.connect(self.sig_figure_loaded)
-        self._stack.sig_figure_menu_requested.connect(self.show_figure_menu)
-        self._stack.sig_thumbnail_menu_requested.connect(
-            self.show_thumbnail_menu)
-        self._stack.sig_zoom_changed.connect(self.zoom_disp.setValue)
-        self._stack.sig_figure_loaded.connect(self.update_actions)
-        self._stack.sig_save_dir_changed.connect(
-            lambda val: self.set_conf('save_dir', val))
-
         # Resize to a huge width to get the right size of the thumbnail
         # scrollbar at startup.
         self.resize(50000, self.height())
 
     # ---- PluginMainWidget API
->>>>>>> cb70e30e
     # ------------------------------------------------------------------------
     def get_title(self):
         return _('Plots')
