--- conflicted
+++ resolved
@@ -2608,22 +2608,11 @@
             cursor = editor.textCursor()
             self.add_cursor_to_history(to_text_string(filename), cursor)
 
-<<<<<<< HEAD
-=======
             # Hide any open tooltips
             current_stack = self.get_current_editorstack()
             if current_stack is not None:
                 current_stack.hide_tooltip()
 
-            # Update debugging state
-            ipyconsole = self.main.get_plugin(Plugins.IPythonConsole,
-                                              error=False)
-            if ipyconsole is not None:
-                pdb_state = ipyconsole.get_pdb_state()
-                pdb_last_step = ipyconsole.get_pdb_last_step()
-                self.update_pdb_state(pdb_state, pdb_last_step)
-
->>>>>>> 2197aa76
     def current_editor_cursor_changed(self, line, column):
         """Handles the change of the cursor inside the current editor."""
         editor = self.get_current_editor()
