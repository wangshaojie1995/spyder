# -*- coding: utf-8 -*-
#
# Copyright © Spyder Project Contributors
# Licensed under the terms of the MIT License
# (see spyder/__init__.py for details)

"""
Shell Widget for the IPython Console
"""

# Standard library imports
import ast
import os
import os.path as osp
import time
from textwrap import dedent

# Third party imports
<<<<<<< HEAD
from qtpy.QtCore import Signal
=======
from qtpy.QtCore import Signal, QThread, Slot
>>>>>>> cf6cf6f7
from qtpy.QtWidgets import QMessageBox
from qtpy import QtCore, QtWidgets, QtGui
from traitlets import observe

# Local imports
from spyder.config.base import (
    _, is_pynsist, running_in_mac_app, running_under_pytest)
from spyder.config.gui import get_color_scheme
from spyder.py3compat import to_text_string
from spyder.utils.palette import SpyderPalette
from spyder.utils.clipboard_helper import CLIPBOARD_HELPER
from spyder.utils import syntaxhighlighters as sh
from spyder.utils.programs import check_version_range
from spyder.plugins.ipythonconsole.utils.style import (
    create_qss_style, create_style_class)
from spyder.widgets.helperwidgets import MessageCheckBox
from spyder.plugins.ipythonconsole import (
    SPYDER_KERNELS_MIN_VERSION, SPYDER_KERNELS_MAX_VERSION,
    SPYDER_KERNELS_VERSION, SPYDER_KERNELS_CONDA, SPYDER_KERNELS_PIP)
from spyder.plugins.ipythonconsole.comms.kernelcomm import KernelComm
from spyder.plugins.ipythonconsole.widgets import (
    ControlWidget, DebuggingWidget, FigureBrowserWidget, HelpWidget,
    NamepaceBrowserWidget, PageControlWidget)


MODULES_FAQ_URL = (
    "https://docs.spyder-ide.org/5/faq.html#using-packages-installer")

ERROR_SPYDER_KERNEL_VERSION = _(
    "The Python environment or installation whose interpreter is located at"
    "<pre>"
    "    <tt>{0}</tt>"
    "</pre>"
    "doesn't have the right version of <tt>spyder-kernels</tt> installed ({1} "
    "instead of >= {2} and < {3}). Without this module is not possible for "
    "Spyder to create a console for you.<br><br>"
    "You can install it by activating your environment (if necessary) and "
    "then running in a system terminal:"
    "<pre>"
    "    <tt>{4}</tt>"
    "</pre>"
    "or"
    "<pre>"
    "    <tt>{5}</tt>"
    "</pre>"
)

# For Spyder-kernels version < 3.0, where the version and executable cannot be queried
ERROR_SPYDER_KERNEL_VERSION_OLD = _(
    "This Python environment doesn't have the right version of "
    "<tt>spyder-kernels</tt> installed (>= {0} and < {1}). Without this "
    "module is not possible for Spyder to create a console for you.<br><br>"
    "You can install it by activating your environment (if necessary) and "
    "then running in a system terminal:"
    "<pre>"
    "    <tt>{2}</tt>"
    "</pre>"
    "or"
    "<pre>"
    "    <tt>{3}</tt>"
    "</pre>"
)


class ShellWidget(NamepaceBrowserWidget, HelpWidget, DebuggingWidget,
                  FigureBrowserWidget):
    """
    Shell widget for the IPython Console

    This is the widget in charge of executing code
    """
    # NOTE: Signals can't be assigned separately to each widget
    #       That's why we define all needed signals here.

    # For NamepaceBrowserWidget
    sig_show_syspath = Signal(object)
    sig_show_env = Signal(object)

    # For FigureBrowserWidget
    sig_new_inline_figure = Signal(object, str)

    # For DebuggingWidget
    sig_pdb_step = Signal(str, int)
    """
    This signal is emitted when Pdb reaches a new line.

    Parameters
    ----------
    filename: str
        The filename the debugger stepped in.
    line_number: int
        The line number the debugger stepped in.
    """

    sig_pdb_stack = Signal(object, int)
    """
    This signal is emitted when the Pdb stack changed.

    Parameters
    ----------
    pdb_stack: traceback.StackSummary
        The current pdb stack.
    pdb_index: int
        The index in the stack.
    """

    sig_pdb_state_changed = Signal(bool)
    """
    This signal is emitted every time a Pdb interaction happens.

    Parameters
    ----------
    pdb_state: bool
        Whether the debugger is waiting for input.
    """

    sig_pdb_prompt_ready = Signal()
    """Called when pdb request new input"""

    # For ShellWidget
    sig_focus_changed = Signal()
<<<<<<< HEAD
    new_client = Signal()
=======
    sig_new_client = Signal()
    sig_is_spykernel = Signal(object)
>>>>>>> cf6cf6f7
    sig_kernel_restarted_message = Signal(str)

    # Kernel died and restarted (not user requested)
    sig_kernel_died_restarted = Signal()
    sig_prompt_ready = Signal()
    sig_remote_execute = Signal()

    # For global working directory
    sig_working_directory_changed = Signal(str)

    # For printing internal errors
    sig_exception_occurred = Signal(dict)

    # To save values and messages returned by the kernel
    _kernel_is_starting = True

    # Request plugins to send additional configuration to the kernel
    sig_config_kernel_requested = Signal()

    # To notify of kernel connection / disconnection
    sig_shellwidget_created = Signal(object)
    sig_shellwidget_deleted = Signal(object)

    def __init__(self, ipyclient, additional_options, interpreter_versions,
                 handlers, *args, **kw):
        # To override the Qt widget used by RichJupyterWidget
        self.custom_control = ControlWidget
        self.custom_page_control = PageControlWidget
        self.custom_edit = True
        self.spyder_kernel_comm = KernelComm()
        self.spyder_kernel_comm.sig_exception_occurred.connect(
            self.sig_exception_occurred)
        super(ShellWidget, self).__init__(*args, **kw)
        self.ipyclient = ipyclient
        self.additional_options = additional_options
        self.interpreter_versions = interpreter_versions
        self.kernel_handler = None
        self._cwd = ''

        # Keyboard shortcuts
        # Registered here to use shellwidget as the parent
        self.shortcuts = self.create_shortcuts()

        # Set the color of the matched parentheses here since the qtconsole
        # uses a hard-coded value that is not modified when the color scheme is
        # set in the qtconsole constructor. See spyder-ide/spyder#4806.
        self.set_bracket_matcher_color_scheme(self.syntax_style)

        self.shutting_down = False
        self.kernel_manager = None
        self.kernel_client = None
        handlers.update({
            'show_pdb_output': self.show_pdb_output,
            'set_debug_state': self.set_debug_state,
            'do_where': self.do_where,
            'pdb_input': self.pdb_input,
        })
        for request_id in handlers:
            self.spyder_kernel_comm.register_call_handler(
                request_id, handlers[request_id])

        self._execute_queue = []
        self.executed.connect(self.pop_execute_queue)

        # Show a message in our installers to explain users how to use
        # modules that don't come with them.
        self.show_modules_message = is_pynsist() or running_in_mac_app()

    # ---- Public API ---------------------------------------------------------
    @property
    def is_spyder_kernel(self):
        if self.kernel_handler is None:
            return False
        return self.kernel_handler.known_spyder_kernel

    def connect_kernel(self, kernel_handler):
        """Connect to the kernel using our handler."""
        # Kernel client
        kernel_client = kernel_handler.kernel_client
        kernel_client.stopped_channels.connect(self.notify_deleted)
        kernel_client.start_channels()
        self.kernel_client = kernel_client

        self.kernel_manager = kernel_handler.kernel_manager
        self.kernel_handler = kernel_handler
        
        # Send message to kernel to check status
        self.check_spyder_kernel()
        self.sig_shellwidget_created.emit(self)

    def notify_deleted(self):
        """Notify that the shellwidget was deleted."""
        self.sig_shellwidget_deleted.emit(self)

    def shutdown(self, shutdown_kernel=True):
        """Shutdown connection and kernel."""
        if self.shutting_down:
            return
        self.shutting_down = True
        self.close_kernel(shutdown_kernel)
        super().shutdown()

    def close_kernel(self, shutdown_kernel=True):
        """Close the kernel"""
        self.kernel_handler.close(shutdown_kernel)

        # Reset state
        self.reset_kernel_state()

    def reset_kernel_state(self):
        """Reset the kernel state."""
        self._prompt_requested = False
        self._pdb_recursion_level = 0

    def call_kernel(self, interrupt=False, blocking=False, callback=None,
                    timeout=None, display_error=False):
        """
        Send message to Spyder kernel connected to this console.

        Parameters
        ----------
        interrupt: bool
            Interrupt the kernel while running or in Pdb to perform
            the call.
        blocking: bool
            Make a blocking call, i.e. wait on this side until the
            kernel sends its response.
        callback: callable
            Callable to process the response sent from the kernel
            on the Spyder side.
        timeout: int or None
            Maximum time (in seconds) before giving up when making a
            blocking call to the kernel. If None, a default timeout
            (defined in commbase.py, present in spyder-kernels) is
            used.
        display_error: bool
            If an error occurs, should it be printed to the console.
        """
        return self.spyder_kernel_comm.remote_call(
            interrupt=interrupt,
            blocking=blocking,
            callback=callback,
            timeout=timeout,
            display_error=display_error
        )

    @property
    def is_external_kernel(self):
        """Check if this is an external kernel."""
        return self.kernel_manager is None

    def setup_spyder_kernel(self):
        """Setup spyder kernel"""
        self.kernel_handler.open_comm(self.spyder_kernel_comm)

        # For completions
        self.kernel_client.control_channel.message_received.connect(
            self._dispatch)

        # Redefine the complete method to work while debugging.
        self._redefine_complete_for_dbg(self.kernel_client)

        # Send configuration
        self.send_spyder_kernel_configuration()

    def pop_execute_queue(self):
        """Pop one waiting instruction."""
        if self._execute_queue:
            self.execute(*self._execute_queue.pop(0))

    def send_spyder_kernel_configuration(self):
        """Send kernel configuration to spyder kernel."""
        # To apply style
        self.set_color_scheme(self.syntax_style, reset=False)

        ffn = self.kernel_handler.get_fault_filename()

        # Enable faulthandler
        if ffn:
            # To display faulthandler
            self.call_kernel().enable_faulthandler(ffn)

        # Give a chance to plugins to configure the kernel
        self.sig_config_kernel_requested.emit()

    def interrupt_kernel(self):
        """Attempts to interrupt the running kernel."""
        # Empty queue when interrupting
        # Fixes spyder-ide/spyder#7293.
        self._execute_queue = []
        if self.is_spyder_kernel:
            self._reading = False
            self.call_kernel(interrupt=True).raise_interrupt_signal()
        else:
            self._append_plain_text(
                'Cannot interrupt a non-Spyder kernel I did not start.\n')

    def execute(self, source=None, hidden=False, interactive=False):
        """
        Executes source or the input buffer, possibly prompting for more
        input.
        """
        # Needed for cases where there is no kernel initialized but
        # an execution is triggered like when setting initial configs.
        # See spyder-ide/spyder#16896
        if self.kernel_client is None:
            return
        if self._executing:
            self._execute_queue.append((source, hidden, interactive))
            return
        super(ShellWidget, self).execute(source, hidden, interactive)

    def is_running(self):
        if self.kernel_client is not None and \
          self.kernel_client.channels_running:
            return True
        else:
            return False

    def check_spyder_kernel(self):
        """Determine if the kernel is from Spyder."""
        code = "getattr(get_ipython(), '_spyder_kernels_version', False)"
        if self._reading:
            return
        else:
            self._silent_exec_callback(code, self.check_spyder_kernel_callback)

    def check_spyder_kernel_callback(self, reply):
        """
        Check if the Spyder-kernels version is the right one after receiving it
        from the kernel.

        If the kernel is non-locally managed, check if it is a spyder-kernel.
        """
        # Process kernel reply
        data = reply.get('data')
        if data is not None and 'text/plain' in data:
            spyder_kernel_info = ast.literal_eval(data['text/plain'])
            if not spyder_kernel_info:
                if self.is_spyder_kernel:
                    # spyder-kernels version < 3.0
                    self.append_html_message(
                        ERROR_SPYDER_KERNEL_VERSION_OLD.format(
                            SPYDER_KERNELS_MIN_VERSION,
                            SPYDER_KERNELS_MAX_VERSION,
                            SPYDER_KERNELS_CONDA,
                            SPYDER_KERNELS_PIP
                        ),
                        before_prompt=True
                    )
                    self.kernel_handler.known_spyder_kernel = False
                return

            version, pyexec = spyder_kernel_info
            if not check_version_range(version, SPYDER_KERNELS_VERSION):
                # Development versions are acceptable
                if "dev0" not in version:
                    self.append_html_message(
                        ERROR_SPYDER_KERNEL_VERSION.format(
                            pyexec,
                            version,
                            SPYDER_KERNELS_MIN_VERSION,
                            SPYDER_KERNELS_MAX_VERSION,
                            SPYDER_KERNELS_CONDA,
                            SPYDER_KERNELS_PIP
                        ),
                        before_prompt=True
                    )
                    self.kernel_handler.known_spyder_kernel = False
                    return

            self.kernel_handler.known_spyder_kernel = True
            self.setup_spyder_kernel()

    def set_cwd(self, dirname, emit_cwd_change=False):
        """
        Set shell current working directory.

        Parameters
        ----------
        dirname: str
            Path to the new current working directory.
        emit_cwd_change: bool
            Whether to emit a Qt signal that informs other panes in Spyder that
            the current working directory has changed.
        """
        if os.name == 'nt':
            # Use normpath instead of replacing '\' with '\\'
            # See spyder-ide/spyder#10785
            dirname = osp.normpath(dirname)

        if self.ipyclient.hostname is None:
            self.call_kernel(interrupt=self.is_debugging()).set_cwd(dirname)
            self._cwd = dirname
            if emit_cwd_change:
                self.sig_working_directory_changed.emit(self._cwd)

    def get_cwd(self):
        """
        Get current working directory.

        Notes
        -----
        * This doesn't ask the kernel for its working directory. Instead, it
          returns the last value of it saved here.
        * We do it for performance reasons because we call this method when
          switching consoles to update the Working Directory toolbar.
        """
        return self._cwd

    def update_cwd(self):
        """
        Update working directory in Spyder after getting its value from the
        kernel.
        """
        if self.kernel_client is None:
            return
        self.call_kernel(callback=self.on_getting_cwd).get_cwd()

    def on_getting_cwd(self, cwd):
        """
        If necessary, notify that the working directory was changed to other
        plugins.
        """
        if cwd != self._cwd:
            self._cwd = cwd
            self.sig_working_directory_changed.emit(self._cwd)

    def set_bracket_matcher_color_scheme(self, color_scheme):
        """Set color scheme for matched parentheses."""
        bsh = sh.BaseSH(parent=self, color_scheme=color_scheme)
        mpcolor = bsh.get_matched_p_color()
        self._bracket_matcher.format.setBackground(mpcolor)

    def set_color_scheme(self, color_scheme, reset=True):
        """Set color scheme of the shell."""
        self.set_bracket_matcher_color_scheme(color_scheme)
        self.style_sheet, dark_color = create_qss_style(color_scheme)
        self.syntax_style = color_scheme
        self._style_sheet_changed()
        self._syntax_style_changed()
        if reset:
            self.reset(clear=True)
        if not dark_color:
            # Needed to change the colors of tracebacks
            self.silent_execute("%colors linux")
            self.call_kernel().set_sympy_forecolor(background_color='dark')
        else:
            self.silent_execute("%colors lightbg")
            self.call_kernel().set_sympy_forecolor(background_color='light')

    def update_syspath(self, path_dict, new_path_dict):
        """Update sys.path contents on kernel."""
        self.call_kernel(
            interrupt=True,
            blocking=False).update_syspath(path_dict, new_path_dict)

    def request_syspath(self):
        """Ask the kernel for sys.path contents."""
        self.call_kernel(
            interrupt=True, callback=self.sig_show_syspath.emit).get_syspath()

    def request_env(self):
        """Ask the kernel for environment variables."""
        self.call_kernel(
            interrupt=True, callback=self.sig_show_env.emit).get_env()

    def set_show_calltips(self, show_calltips):
        """Enable/Disable showing calltips."""
        self.enable_calltips = show_calltips

    def set_buffer_size(self, buffer_size):
        """Set buffer size for the shell."""
        self.buffer_size = buffer_size

    def set_completion_type(self, completion_type):
        """Set completion type (Graphical, Terminal, Plain) for the shell."""
        self.gui_completion = completion_type

    def set_in_prompt(self, in_prompt):
        """Set appereance of the In prompt."""
        self.in_prompt = in_prompt

    def set_out_prompt(self, out_prompt):
        """Set appereance of the Out prompt."""
        self.out_prompt = out_prompt

    def get_matplotlib_backend(self):
        """Call kernel to get current backend."""
        return self.call_kernel(
            interrupt=True,
            blocking=True).get_matplotlib_backend()

    def get_mpl_interactive_backend(self):
        """Call kernel to get current interactive backend."""
        return self.call_kernel(
            interrupt=True,
            blocking=True).get_mpl_interactive_backend()

    def set_matplotlib_backend(self, backend_option, pylab=False):
        """Set matplotlib backend given a backend name."""
        cmd = "get_ipython().kernel.set_matplotlib_backend('{}', {})"
        self.execute(cmd.format(backend_option, pylab), hidden=True)

    def set_mpl_inline_figure_format(self, figure_format):
        """Set matplotlib inline figure format."""
        cmd = "get_ipython().kernel.set_mpl_inline_figure_format('{}')"
        self.execute(cmd.format(figure_format), hidden=True)

    def set_mpl_inline_resolution(self, resolution):
        """Set matplotlib inline resolution (savefig.dpi/figure.dpi)."""
        cmd = "get_ipython().kernel.set_mpl_inline_resolution({})"
        self.execute(cmd.format(resolution), hidden=True)

    def set_mpl_inline_figure_size(self, width, height):
        """Set matplotlib inline resolution (savefig.dpi/figure.dpi)."""
        cmd = "get_ipython().kernel.set_mpl_inline_figure_size({}, {})"
        self.execute(cmd.format(width, height), hidden=True)

    def set_mpl_inline_bbox_inches(self, bbox_inches):
        """Set matplotlib inline print figure bbox_inches ('tight' or not)."""
        cmd = "get_ipython().kernel.set_mpl_inline_bbox_inches({})"
        self.execute(cmd.format(bbox_inches), hidden=True)

    def set_jedi_completer(self, use_jedi):
        """Set if jedi completions should be used."""
        cmd = "get_ipython().kernel.set_jedi_completer({})"
        self.execute(cmd.format(use_jedi), hidden=True)

    def set_greedy_completer(self, use_greedy):
        """Set if greedy completions should be used."""
        cmd = "get_ipython().kernel.set_greedy_completer({})"
        self.execute(cmd.format(use_greedy), hidden=True)

    def set_autocall(self, autocall):
        """Set if autocall functionality is enabled or not."""
        cmd = "get_ipython().kernel.set_autocall({})"
        self.execute(cmd.format(autocall), hidden=True)

    # --- To handle the banner
    def long_banner(self):
        """Banner for clients with additional content."""
        # Default banner
        py_ver = self.interpreter_versions['python_version'].split('\n')[0]
        ipy_ver = self.interpreter_versions['ipython_version']

        banner_parts = [
            'Python %s\n' % py_ver,
            'Type "copyright", "credits" or "license" for more information.',
            '\n\n',
            'IPython %s -- An enhanced Interactive Python.\n' % ipy_ver
        ]
        banner = ''.join(banner_parts)

        # Pylab additions
        pylab_o = self.additional_options['pylab']
        autoload_pylab_o = self.additional_options['autoload_pylab']
        if pylab_o and autoload_pylab_o:
            pylab_message = ("\nPopulating the interactive namespace from "
                             "numpy and matplotlib\n")
            banner = banner + pylab_message

        # Sympy additions
        sympy_o = self.additional_options['sympy']
        if sympy_o:
            lines = """
These commands were executed:
>>> from __future__ import division
>>> from sympy import *
>>> x, y, z, t = symbols('x y z t')
>>> k, m, n = symbols('k m n', integer=True)
>>> f, g, h = symbols('f g h', cls=Function)
"""
            banner = banner + lines
        if (pylab_o and sympy_o):
            lines = """
Warning: pylab (numpy and matplotlib) and symbolic math (sympy) are both
enabled at the same time. Some pylab functions are going to be overrided by
the sympy module (e.g. plot)
"""
            banner = banner + lines

        return banner

    def short_banner(self):
        """Short banner with Python and IPython versions only."""
        py_ver = self.interpreter_versions['python_version'].split(' ')[0]
        ipy_ver = self.interpreter_versions['ipython_version']
        banner = 'Python %s -- IPython %s' % (py_ver, ipy_ver)
        return banner

    # --- To define additional shortcuts
    def clear_console(self):
        self.execute("%clear")
        # Stop reading as any input has been removed.
        self._reading = False

    @Slot()
    def _reset_namespace(self):
        warning = self.get_conf('show_reset_namespace_warning')
        self.reset_namespace(warning=warning)

    def reset_namespace(self, warning=False, message=False):
        """Reset the namespace by removing all names defined by the user."""
        # Don't show the warning when running our tests.
        if running_under_pytest():
            warning = False

        if warning:
            reset_str = _("Remove all variables")
            warn_str = _("All user-defined variables will be removed. "
                         "Are you sure you want to proceed?")
            box = MessageCheckBox(icon=QMessageBox.Warning, parent=self)
            box.setWindowTitle(reset_str)
            box.setStandardButtons(QMessageBox.Yes | QMessageBox.No)
            box.setDefaultButton(QMessageBox.Yes)

            box.set_checkbox_text(_("Don't show again."))
            box.set_checked(False)
            box.set_check_visible(True)
            box.setText(warn_str)

            box.buttonClicked.connect(
                lambda button: self.handle_reset_message_answer(
                    box, button, message)
            )
            box.show()
        else:
            self._perform_reset(message)

    def handle_reset_message_answer(self, message_box, button, message):
        """
        Handle the answer of the reset namespace message box.

        Parameters
        ----------
        message_box
            Instance of the message box shown to the user.
        button: QPushButton
            Instance of the button clicked by the user on the dialog.
        message: bool
            Whether to show a message in the console telling users the
            namespace was reset.
        """
        if message_box.buttonRole(button) == QMessageBox.YesRole:
            self._update_reset_options(message_box)
            self._perform_reset(message)
        else:
            self._update_reset_options(message_box)

    def _perform_reset(self, message):
        """
        Perform the reset namespace operation.

        Parameters
        ----------
        message: bool
            Whether to show a message in the console telling users the
            namespace was reset.
        """
        # This is necessary to make resetting variables work in external
        # kernels.
        # See spyder-ide/spyder#9505.
        try:
            kernel_env = self.kernel_manager._kernel_spec.env
        except AttributeError:
            kernel_env = {}

        try:
            if self.is_waiting_pdb_input():
                self.execute('%reset -f')
            else:
                if message:
                    self.reset()
                    self._append_html(
                        _("<br><br>Removing all variables...<br>"),
                        before_prompt=False
                    )
                    self.insert_horizontal_ruler()
                self.silent_execute("%reset -f")
                if kernel_env.get('SPY_AUTOLOAD_PYLAB_O') == 'True':
                    self.silent_execute("from pylab import *")
                if kernel_env.get('SPY_SYMPY_O') == 'True':
                    sympy_init = """
                        from __future__ import division
                        from sympy import *
                        x, y, z, t = symbols('x y z t')
                        k, m, n = symbols('k m n', integer=True)
                        f, g, h = symbols('f g h', cls=Function)
                        init_printing()"""
                    self.silent_execute(dedent(sympy_init))
                if kernel_env.get('SPY_RUN_CYTHON') == 'True':
                    self.silent_execute("%reload_ext Cython")

                if self.is_spyder_kernel:
                    self.call_kernel().close_all_mpl_figures()
                    self.send_spyder_kernel_configuration()
        except AttributeError:
            pass

    def _update_reset_options(self, message_box):
        """
        Update options and variables based on the interaction in the
        reset warning message box shown to the user.
        """
        self.set_conf(
            'show_reset_namespace_warning',
            not message_box.is_checked()
        )
        self.ipyclient.reset_warning = not message_box.is_checked()

    def create_shortcuts(self):
        """Create shortcuts for ipyconsole."""
        inspect = self.config_shortcut(
            self._control.inspect_current_object,
            context='ipython_console',
            name='Inspect current object',
            parent=self)

        clear_console = self.config_shortcut(
            self.clear_console,
            context='ipython_console',
            name='Clear shell',
            parent=self)

        restart_kernel = self.config_shortcut(
            self.ipyclient.restart_kernel,
            context='ipython_console',
            name='Restart kernel',
            parent=self)

        new_tab = self.config_shortcut(
            self.sig_new_client,
            context='ipython_console',
            name='new tab',
            parent=self)

        reset_namespace = self.config_shortcut(
            self._reset_namespace,
            context='ipython_console',
            name='reset namespace',
            parent=self)

        array_inline = self.config_shortcut(
            self._control.enter_array_inline,
            context='ipython_console',
            name='enter array inline',
            parent=self)

        array_table = self.config_shortcut(
            self._control.enter_array_table,
            context='ipython_console',
            name='enter array table',
            parent=self)

        clear_line = self.config_shortcut(
            self.ipyclient.clear_line,
            context='ipython_console',
            name='clear line',
            parent=self)

        return [inspect, clear_console, restart_kernel, new_tab,
                reset_namespace, array_inline, array_table, clear_line]

    # --- To communicate with the kernel
    def silent_execute(self, code):
        """Execute code in the kernel without increasing the prompt"""
        try:
            if self.is_debugging():
                self.pdb_execute(code, hidden=True)
            else:
                self.kernel_client.execute(to_text_string(code), silent=True)
        except AttributeError:
            pass

    def set_backend_for_mayavi(self, command):
        """
        Mayavi plots require the Qt backend, so we try to detect if one is
        generated to change backends
        """
        calling_mayavi = False
        lines = command.splitlines()
        for line in lines:
            if not line.startswith('#'):
                if 'import mayavi' in line or 'from mayavi' in line:
                    calling_mayavi = True
                    break
        if calling_mayavi:
            message = _("Changing backend to Qt for Mayavi")
            self._append_plain_text(message + '\n')
            self.silent_execute("%gui inline\n%gui qt")

    def change_mpl_backend(self, command):
        """
        If the user is trying to change Matplotlib backends with
        %matplotlib, send the same command again to the kernel to
        correctly change it.

        Fixes spyder-ide/spyder#4002.
        """
        if (command.startswith('%matplotlib') and
                len(command.splitlines()) == 1):
            if 'inline' not in command:
                self.silent_execute(command)

    def append_html_message(self, html, before_prompt=False,
                            msg_type='warning'):
        """
        Append an html message enclosed in a box.

        Parameters
        ----------
        before_prompt: bool
            Whether to add the message before the next prompt.
        msg_type: str
            Type of message to be showm. Possible values are
            'warning' and 'error'.
        """
        # The message is displayed in a table with a single cell.
        table_properties = (
            "border='0.5'" +
            "width='90%'" +
            "cellpadding='8'" +
            "cellspacing='0'"
        )

        if msg_type == 'error':
            header = _("Error")
            bgcolor = SpyderPalette.COLOR_ERROR_2
        else:
            header = _("Warning")
            bgcolor = SpyderPalette.COLOR_WARN_1

        self._append_html(
            f"<div align='center'><table {table_properties}>" +
            f"<tr><th bgcolor='{bgcolor}'>{header}</th></tr>" +
            "<tr><td>" + html + "</td></tr>" +
            "</table></div>",
            before_prompt=before_prompt
        )

    def insert_horizontal_ruler(self):
        """
        Insert a horizontal ruler at the current cursor position.

        Notes
        -----
        This only works when adding a single horizontal line to a
        message. For more complex messages, please use
        append_html_message.
        """
        self._control.insert_horizontal_ruler()

    # ---- Public methods (overrode by us) ------------------------------------
    def request_restart_kernel(self):
        """Reimplemented to call our own restart mechanism."""
        self.ipyclient.restart_kernel()

    def adjust_indentation(self, line, indent_adjustment):
        """Adjust indentation."""
        if indent_adjustment == 0 or line == "":
            return line

        if indent_adjustment > 0:
            return ' ' * indent_adjustment + line

        max_indent = CLIPBOARD_HELPER.get_line_indentation(line)
        indent_adjustment = min(max_indent, -indent_adjustment)

        return line[indent_adjustment:]

    def paste(self, mode=QtGui.QClipboard.Clipboard):
        """ Paste the contents of the clipboard into the input region.

        Parameters
        ----------
        mode : QClipboard::Mode, optional [default QClipboard::Clipboard]

            Controls which part of the system clipboard is used. This can be
            used to access the selection clipboard in X11 and the Find buffer
            in Mac OS. By default, the regular clipboard is used.
        """
        if self._control.textInteractionFlags() & QtCore.Qt.TextEditable:
            # Make sure the paste is safe.
            self._keep_cursor_in_buffer()
            cursor = self._control.textCursor()

            # Remove any trailing newline, which confuses the GUI and forces
            # the user to backspace.
            text = QtWidgets.QApplication.clipboard().text(mode).rstrip()

            # Adjust indentation of multilines pastes
            if len(text.splitlines()) > 1:
                lines_adjustment = CLIPBOARD_HELPER.remaining_lines_adjustment(
                    self._get_preceding_text())
                eol_chars = "\n"
                first_line, *remaining_lines = (text + eol_chars).splitlines()
                remaining_lines = [
                    self.adjust_indentation(line, lines_adjustment)
                    for line in remaining_lines]
                text = eol_chars.join([first_line, *remaining_lines])

            # dedent removes "common leading whitespace" but to preserve
            # relative indent of multiline code, we have to compensate for any
            # leading space on the first line, if we're pasting into
            # an indented position.
            cursor_offset = cursor.position() - self._get_line_start_pos()
            if text.startswith(' ' * cursor_offset):
                text = text[cursor_offset:]

            self._insert_plain_text_into_buffer(cursor, dedent(text))

    def _get_preceding_text(self):
        """Get preciding text."""
        cursor = self._control.textCursor()
        text = cursor.selection().toPlainText()
        if text == "":
            return ""
        first_line_selection = text.splitlines()[0]
        cursor.setPosition(cursor.selectionStart())
        cursor.setPosition(cursor.block().position(),
                           QtGui.QTextCursor.KeepAnchor)
        preceding_text = cursor.selection().toPlainText()
        first_line = preceding_text + first_line_selection
        len_with_prompt = len(first_line)
        # Remove prompt
        first_line = self._highlighter.transform_classic_prompt(first_line)
        first_line = self._highlighter.transform_ipy_prompt(first_line)

        prompt_len = len_with_prompt - len(first_line)
        if prompt_len >= len(preceding_text):
            return ""

        return preceding_text[prompt_len:]

    def _save_clipboard_indentation(self):
        """
        Save the indentation corresponding to the clipboard data.

        Must be called right after copying.
        """
        CLIPBOARD_HELPER.save_indentation(self._get_preceding_text(), 4)

    def copy(self):
        """
        Copy the currently selected text to the clipboard.
        """
        super().copy()
        self._save_clipboard_indentation()

    def cut(self):
        """
        Copy the currently selected text to the clipboard and delete it
        if it's inside the input buffer.
        """
        super().cut()
        self._save_clipboard_indentation()

    # ---- Private API (overrode by us) ---------------------------------------
    def _handle_execute_reply(self, msg):
        """
        Reimplemented to handle communications between Spyder
        and the kernel
        """
        # Notify that kernel has started
        exec_count = msg['content'].get('execution_count', '')
        if exec_count == 0 and self._kernel_is_starting:
            self.ipyclient.t0 = time.monotonic()
            self._kernel_is_starting = False

        # This catches an error when doing the teardown of a test.
        try:
            super()._handle_execute_reply(msg)
        except RuntimeError:
            pass

    def _handle_status(self, msg):
        """
        Reimplemented to refresh the namespacebrowser after kernel
        restarts
        """
        state = msg['content'].get('execution_state', '')
        msg_type = msg['parent_header'].get('msg_type', '')
        if state == 'starting':
            # This is needed to show the time a kernel
            # has been alive in each console.
            self.ipyclient.t0 = time.monotonic()
            self.ipyclient.timer.timeout.connect(self.ipyclient.show_time)
            self.ipyclient.timer.start(1000)

            # This handles restarts when the kernel dies
            # unexpectedly
            if not self._kernel_is_starting:
                self._kernel_is_starting = True
        elif state == 'idle' and msg_type == 'shutdown_request':
            # This handles restarts asked by the user
            self.ipyclient.t0 = time.monotonic()
        else:
            super()._handle_status(msg)

    def _handle_error(self, msg):
        """
        Reimplemented to reset the prompt if the error comes after the reply
        """
        self._process_execute_error(msg)

    def _context_menu_make(self, pos):
        """Reimplement the IPython context menu"""
        menu = super(ShellWidget, self)._context_menu_make(pos)
        return self.ipyclient.add_actions_to_context_menu(menu)

    def _banner_default(self):
        """
        Reimplement banner creation to let the user decide if he wants a
        banner or not
        """
        # Don't change banner for external kernels
        if self.is_external_kernel:
            return ''
        show_banner_o = self.additional_options['show_banner']
        if show_banner_o:
            return self.long_banner()
        else:
            return self.short_banner()

    def _kernel_restarted_message(self, died=True):
        msg = _("Kernel died, restarting") if died else _("Kernel restarting")
        self.sig_kernel_restarted_message.emit(msg)

    def _handle_kernel_restarted(self, *args, **kwargs):
        super(ShellWidget, self)._handle_kernel_restarted(*args, **kwargs)
        self.sig_kernel_died_restarted.emit()

    @observe('syntax_style')
    def _syntax_style_changed(self, changed=None):
        """Refresh the highlighting with the current syntax style by class."""
        if self._highlighter is None:
            # ignore premature calls
            return
        if self.syntax_style:
            self._highlighter._style = create_style_class(self.syntax_style)
            self._highlighter._clear_caches()
        else:
            self._highlighter.set_style_sheet(self.style_sheet)

    def _get_color(self, color):
        """
        Get a color as qtconsole.styles._get_color() would return from
        a builtin Pygments style.
        """
        color_scheme = get_color_scheme(self.syntax_style)
        return dict(
            bgcolor=color_scheme['background'],
            select=color_scheme['background'],
            fgcolor=color_scheme['normal'][0])[color]

    def _prompt_started_hook(self):
        """Emit a signal when the prompt is ready."""
        if not self._reading:
            self._highlighter.highlighting_on = True
            self.sig_prompt_ready.emit()

    def _handle_execute_input(self, msg):
        """Handle an execute_input message"""
        super(ShellWidget, self)._handle_execute_input(msg)
        self.sig_remote_execute.emit()

    def _process_execute_error(self, msg):
        """
        Display a message when using our installers to explain users
        how to use modules that doesn't come with them.
        """
        super(ShellWidget, self)._process_execute_error(msg)
        if self.show_modules_message:
            error = msg['content']['traceback']
            if any(['ModuleNotFoundError' in frame or 'ImportError' in frame
                    for frame in error]):
                self.append_html_message(
                    _("It seems you're trying to use a module that doesn't "
                      "come with our installer. Check "
                      "<a href='{}'>this FAQ</a> in our docs to learn how "
                      "to do this.").format(MODULES_FAQ_URL),
                    before_prompt=True
                )
            self.show_modules_message = False

    # --- Qt methods ----------------------------------------------------------
    def focusInEvent(self, event):
        """Reimplement Qt method to send focus change notification"""
        self.sig_focus_changed.emit()
        return super(ShellWidget, self).focusInEvent(event)

    def focusOutEvent(self, event):
        """Reimplement Qt method to send focus change notification"""
        self.sig_focus_changed.emit()
        return super(ShellWidget, self).focusOutEvent(event)<|MERGE_RESOLUTION|>--- conflicted
+++ resolved
@@ -16,11 +16,7 @@
 from textwrap import dedent
 
 # Third party imports
-<<<<<<< HEAD
-from qtpy.QtCore import Signal
-=======
-from qtpy.QtCore import Signal, QThread, Slot
->>>>>>> cf6cf6f7
+from qtpy.QtCore import Signal, Slot
 from qtpy.QtWidgets import QMessageBox
 from qtpy import QtCore, QtWidgets, QtGui
 from traitlets import observe
@@ -142,12 +138,7 @@
 
     # For ShellWidget
     sig_focus_changed = Signal()
-<<<<<<< HEAD
-    new_client = Signal()
-=======
     sig_new_client = Signal()
-    sig_is_spykernel = Signal(object)
->>>>>>> cf6cf6f7
     sig_kernel_restarted_message = Signal(str)
 
     # Kernel died and restarted (not user requested)
