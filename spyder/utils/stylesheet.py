--- conflicted
+++ resolved
@@ -292,7 +292,6 @@
             left='0px',
         )
 
-<<<<<<< HEAD
         # Decrease splitter handle size to be a bit smaller than QMainWindow
         # separators.
         css['QSplitter::handle'].setValues(
@@ -311,8 +310,9 @@
 
         # Make splitter handle color match the one of QMainWindow separators
         css['QSplitter::handle:hover'].setValues(
-            backgroundColor=QStylePalette.COLOR_BACKGROUND_6,
-=======
+            backgroundColor=SpyderPalette.COLOR_BACKGROUND_6,
+        )
+
         # Add padding to tooltips
         css.QToolTip.setValues(
             padding="1px 2px",
@@ -330,7 +330,6 @@
 
         css["QTreeView::item"].setValues(
             padding=f"{AppStyle.MarginSize - 1}px 0px",
->>>>>>> f937f098
         )
 
 
