<<<<<<< HEAD
# -*- coding: utf-8 -*-
#
# Copyright © Spyder Project Contributors
# Licensed under the terms of the MIT License
# (see spyder/__init__.py for details)

"""
Source code text utilities
"""

# Standard library imports
import re
import os
import sys

# Third-part imports
from pylsp._utils import get_eol_chars as _get_eol_chars

# Order is important:
EOL_CHARS = (("\r\n", 'nt'), ("\n", 'posix'), ("\r", 'mac'))
CAMEL_CASE_RE = re.compile(r'(?<!^)(?=[A-Z])')


def get_eol_chars(text):
    """
    Get text end-of-line (eol) characters.

    If no eol chars are found, return ones based on the operating
    system.

    Parameters
    ----------
    text: str
        Text to get its eol chars from

    Returns
    -------
    eol: str or None
        Eol found in ``text``.
    """
    eol_chars = _get_eol_chars(text)

    if not eol_chars:
        if os.name == 'nt':
            eol_chars = "\r\n"
        elif sys.platform.startswith('linux'):
            eol_chars = "\n"
        elif sys.platform == 'darwin':
            eol_chars = "\r"
        else:
            eol_chars = "\n"

    return eol_chars


def get_os_name_from_eol_chars(eol_chars):
    """Return OS name from EOL characters"""
    for chars, os_name in EOL_CHARS:
        if eol_chars == chars:
            return os_name


def get_eol_chars_from_os_name(os_name):
    """Return EOL characters from OS name"""
    for eol_chars, name in EOL_CHARS:
        if name == os_name:
            return eol_chars


def has_mixed_eol_chars(text):
    """Detect if text has mixed EOL characters"""
    eol_chars = get_eol_chars(text)
    if eol_chars is None:
        return False
    correct_text = eol_chars.join((text+eol_chars).splitlines())
    return repr(correct_text) != repr(text)


def normalize_eols(text, eol='\n'):
    """Use the same eol's in text"""
    for eol_char, _ in EOL_CHARS:
        if eol_char != eol:
            text = text.replace(eol_char, eol)
    return text


def fix_indentation(text, indent_chars):
    """Replace tabs by spaces"""
    return text.replace('\t', indent_chars)


def is_builtin(text):
    """Test if passed string is the name of a Python builtin object"""
    from spyder.py3compat import builtins
    return text in [str(name) for name in dir(builtins)
                    if not name.startswith('_')]


def is_keyword(text):
    """Test if passed string is the name of a Python keyword"""
    import keyword
    return text in keyword.kwlist


def get_primary_at(source_code, offset, retry=True):
    """Return Python object in *source_code* at *offset*
    Periods to the left of the cursor are carried forward
      e.g. 'functools.par^tial' would yield 'functools.partial'
    Retry prevents infinite recursion: retry only once
    """
    obj = ''
    left = re.split(r"[^0-9a-zA-Z_.]", source_code[:offset])
    if left and left[-1]:
        obj = left[-1]
    right = re.split(r"\W", source_code[offset:])
    if right and right[0]:
        obj += right[0]
    if obj and obj[0].isdigit():
        obj = ''
    # account for opening chars with no text to the right
    if not obj and retry and offset and source_code[offset - 1] in '([.':
        return get_primary_at(source_code, offset - 1, retry=False)
    return obj


def split_source(source_code):
    '''Split source code into lines
    '''
    eol_chars = get_eol_chars(source_code)
    if eol_chars:
        return source_code.split(eol_chars)
    else:
        return [source_code]


def get_identifiers(source_code):
    '''Split source code into python identifier-like tokens'''
    tokens = set(re.split(r"[^0-9a-zA-Z_.]", source_code))
    valid = re.compile(r'[a-zA-Z_]')
    return [token for token in tokens if re.match(valid, token)]

def path_components(path):
    """
    Return the individual components of a given file path
    string (for the local operating system).

    Taken from https://stackoverflow.com/q/21498939/438386
    """
    components = []
    # The loop guarantees that the returned components can be
    # os.path.joined with the path separator and point to the same
    # location:
    while True:
        (new_path, tail) = os.path.split(path)  # Works on any platform
        components.append(tail)
        if new_path == path:  # Root (including drive, on Windows) reached
            break
        path = new_path
    components.append(new_path)
    components.reverse()  # First component first
    return components

def differentiate_prefix(path_components0, path_components1):
    """
    Return the differentiated prefix of the given two iterables.

    Taken from https://stackoverflow.com/q/21498939/438386
    """
    longest_prefix = []
    root_comparison = False
    common_elmt = None
    for index, (elmt0, elmt1) in enumerate(zip(path_components0, path_components1)):
        if elmt0 != elmt1:
            if index == 2:
                root_comparison = True
            break
        else:
            common_elmt = elmt0
        longest_prefix.append(elmt0)
    file_name_length = len(path_components0[len(path_components0) - 1])
    path_0 = os.path.join(*path_components0)[:-file_name_length - 1]
    if len(longest_prefix) > 0:
        longest_path_prefix = os.path.join(*longest_prefix)
        longest_prefix_length = len(longest_path_prefix) + 1
        if path_0[longest_prefix_length:] != '' and not root_comparison:
            path_0_components = path_components(path_0[longest_prefix_length:])
            if path_0_components[0] == ''and path_0_components[1] == ''and len(
                                        path_0[longest_prefix_length:]) > 20:
                path_0_components.insert(2, common_elmt)
                path_0 = os.path.join(*path_0_components)
            else:
                path_0 = path_0[longest_prefix_length:]
        elif not root_comparison:
            path_0 = common_elmt
        elif sys.platform.startswith('linux') and path_0 == '':
            path_0 = '/'
    return path_0

def disambiguate_fname(files_path_list, filename):
    """Get tab title without ambiguation."""
    fname = os.path.basename(filename)
    same_name_files = get_same_name_files(files_path_list, fname)
    if len(same_name_files) > 1:
        compare_path = shortest_path(same_name_files)
        if compare_path == filename:
            same_name_files.remove(path_components(filename))
            compare_path = shortest_path(same_name_files)
        diff_path = differentiate_prefix(path_components(filename),
                                             path_components(compare_path))
        diff_path_length = len(diff_path)
        path_component = path_components(diff_path)
        if (diff_path_length > 20 and len(path_component) > 2):
            if path_component[0] != '/' and path_component[0] != '':
                path_component = [path_component[0], '...',
                                          path_component[-1]]
            else:
                path_component = [path_component[2], '...',
                                          path_component[-1]]
            diff_path = os.path.join(*path_component)
        fname = fname + " - " + diff_path
    return fname

def get_same_name_files(files_path_list, filename):
    """Get a list of the path components of the files with the same name."""
    same_name_files = []
    for fname in files_path_list:
        if filename == os.path.basename(fname):
            same_name_files.append(path_components(fname))
    return same_name_files

def shortest_path(files_path_list):
    """Shortest path between files in the list."""
    if len(files_path_list) > 0:
        shortest_path = files_path_list[0]
        shortest_path_length = len(files_path_list[0])
        for path_elmts in files_path_list:
            if len(path_elmts) < shortest_path_length:
                shortest_path_length = len(path_elmts)
                shortest_path = path_elmts
        return os.path.join(*shortest_path)


def camel_case_to_snake_case(input_str: str) -> str:
    """Convert a CamelCase string into a snake_case one."""
    return CAMEL_CASE_RE.sub('_', input_str).lower()
=======
# -*- coding: utf-8 -*-
#
# Copyright © Spyder Project Contributors
# Licensed under the terms of the MIT License
# (see spyder/__init__.py for details)

"""
Source code text utilities
"""

# Standard library imports
import re
import os
import sys

# Third-part imports
from pylsp._utils import get_eol_chars as _get_eol_chars


# Order is important:
EOL_CHARS = (("\r\n", 'nt'), ("\n", 'posix'), ("\r", 'mac'))


def get_eol_chars(text):
    """
    Get text end-of-line (eol) characters.

    If no eol chars are found, return ones based on the operating
    system.

    Parameters
    ----------
    text: str
        Text to get its eol chars from

    Returns
    -------
    eol: str or None
        Eol found in ``text``.
    """
    eol_chars = _get_eol_chars(text)

    if not eol_chars:
        if os.name == 'nt':
            eol_chars = "\r\n"
        elif sys.platform.startswith('linux'):
            eol_chars = "\n"
        elif sys.platform == 'darwin':
            eol_chars = "\r"
        else:
            eol_chars = "\n"

    return eol_chars


def get_os_name_from_eol_chars(eol_chars):
    """Return OS name from EOL characters"""
    for chars, os_name in EOL_CHARS:
        if eol_chars == chars:
            return os_name


def get_eol_chars_from_os_name(os_name):
    """Return EOL characters from OS name"""
    for eol_chars, name in EOL_CHARS:
        if name == os_name:
            return eol_chars


def has_mixed_eol_chars(text):
    """Detect if text has mixed EOL characters"""
    eol_chars = get_eol_chars(text)
    if eol_chars is None:
        return False
    correct_text = eol_chars.join((text+eol_chars).splitlines())
    return repr(correct_text) != repr(text)


def normalize_eols(text, eol='\n'):
    """Use the same eol's in text"""
    for eol_char, _ in EOL_CHARS:
        if eol_char != eol:
            text = text.replace(eol_char, eol)
    return text


def fix_indentation(text, indent_chars):
    """Replace tabs by spaces"""
    return text.replace('\t', indent_chars)


def is_builtin(text):
    """Test if passed string is the name of a Python builtin object"""
    from spyder.py3compat import builtins
    return text in [str(name) for name in dir(builtins)
                    if not name.startswith('_')]


def is_keyword(text):
    """Test if passed string is the name of a Python keyword"""
    import keyword
    return text in keyword.kwlist


def get_primary_at(source_code, offset, retry=True):
    """Return Python object in *source_code* at *offset*
    Periods to the left of the cursor are carried forward
      e.g. 'functools.par^tial' would yield 'functools.partial'
    Retry prevents infinite recursion: retry only once
    """
    obj = ''
    left = re.split(r"[^0-9a-zA-Z_.]", source_code[:offset])
    if left and left[-1]:
        obj = left[-1]
    right = re.split(r"\W", source_code[offset:])
    if right and right[0]:
        obj += right[0]
    if obj and obj[0].isdigit():
        obj = ''
    # account for opening chars with no text to the right
    if not obj and retry and offset and source_code[offset - 1] in '([.':
        return get_primary_at(source_code, offset - 1, retry=False)
    return obj


def split_source(source_code):
    '''Split source code into lines
    '''
    eol_chars = get_eol_chars(source_code)
    if eol_chars:
        return source_code.split(eol_chars)
    else:
        return [source_code]


def get_identifiers(source_code):
    '''Split source code into python identifier-like tokens'''
    tokens = set(re.split(r"[^0-9a-zA-Z_.]", source_code))
    valid = re.compile(r'[a-zA-Z_]')
    return [token for token in tokens if re.match(valid, token)]

def path_components(path):
    """
    Return the individual components of a given file path
    string (for the local operating system).

    Taken from https://stackoverflow.com/q/21498939/438386
    """
    components = []
    # The loop guarantees that the returned components can be
    # os.path.joined with the path separator and point to the same
    # location:
    while True:
        (new_path, tail) = os.path.split(path)  # Works on any platform
        components.append(tail)
        if new_path == path:  # Root (including drive, on Windows) reached
            break
        path = new_path
    components.append(new_path)
    components.reverse()  # First component first
    return components

def differentiate_prefix(path_components0, path_components1):
    """
    Return the differentiated prefix of the given two iterables.

    Taken from https://stackoverflow.com/q/21498939/438386
    """
    longest_prefix = []
    root_comparison = False
    common_elmt = None
    for index, (elmt0, elmt1) in enumerate(zip(path_components0, path_components1)):
        if elmt0 != elmt1:
            if index == 2:
                root_comparison = True
            break
        else:
            common_elmt = elmt0
        longest_prefix.append(elmt0)
    file_name_length = len(path_components0[len(path_components0) - 1])
    path_0 = os.path.join(*path_components0)[:-file_name_length - 1]
    if len(longest_prefix) > 0:
        longest_path_prefix = os.path.join(*longest_prefix)
        longest_prefix_length = len(longest_path_prefix) + 1
        if path_0[longest_prefix_length:] != '' and not root_comparison:
            path_0_components = path_components(path_0[longest_prefix_length:])
            if path_0_components[0] == ''and path_0_components[1] == ''and len(
                                        path_0[longest_prefix_length:]) > 20:
                path_0_components.insert(2, common_elmt)
                path_0 = os.path.join(*path_0_components)
            else:
                path_0 = path_0[longest_prefix_length:]
        elif not root_comparison:
            path_0 = common_elmt
        elif sys.platform.startswith('linux') and path_0 == '':
            path_0 = '/'
    return path_0

def disambiguate_fname(files_path_list, filename):
    """Get tab title without ambiguation."""
    fname = os.path.basename(filename)
    same_name_files = get_same_name_files(files_path_list, fname)
    if len(same_name_files) > 1:
        compare_path = shortest_path(same_name_files)
        if compare_path == filename:
            same_name_files.remove(path_components(filename))
            compare_path = shortest_path(same_name_files)
        diff_path = differentiate_prefix(path_components(filename),
                                             path_components(compare_path))
        diff_path_length = len(diff_path)
        path_component = path_components(diff_path)
        if (diff_path_length > 20 and len(path_component) > 2):
            if path_component[0] != '/' and path_component[0] != '':
                path_component = [path_component[0], '...',
                                          path_component[-1]]
            else:
                path_component = [path_component[2], '...',
                                          path_component[-1]]
            diff_path = os.path.join(*path_component)
        fname = fname + " - " + diff_path
    return fname

def get_same_name_files(files_path_list, filename):
    """Get a list of the path components of the files with the same name."""
    same_name_files = []
    for fname in files_path_list:
        if filename == os.path.basename(fname):
            same_name_files.append(path_components(fname))
    return same_name_files

def shortest_path(files_path_list):
    """Shortest path between files in the list."""
    if len(files_path_list) > 0:
        shortest_path = files_path_list[0]
        shortest_path_length = len(files_path_list[0])
        for path_elmts in files_path_list:
            if len(path_elmts) < shortest_path_length:
                shortest_path_length = len(path_elmts)
                shortest_path = path_elmts
        return os.path.join(*shortest_path)
>>>>>>> 821fa9d5
<|MERGE_RESOLUTION|>--- conflicted
+++ resolved
@@ -1,4 +1,3 @@
-<<<<<<< HEAD
 # -*- coding: utf-8 -*-
 #
 # Copyright © Spyder Project Contributors
@@ -243,246 +242,4 @@
 
 def camel_case_to_snake_case(input_str: str) -> str:
     """Convert a CamelCase string into a snake_case one."""
-    return CAMEL_CASE_RE.sub('_', input_str).lower()
-=======
-# -*- coding: utf-8 -*-
-#
-# Copyright © Spyder Project Contributors
-# Licensed under the terms of the MIT License
-# (see spyder/__init__.py for details)
-
-"""
-Source code text utilities
-"""
-
-# Standard library imports
-import re
-import os
-import sys
-
-# Third-part imports
-from pylsp._utils import get_eol_chars as _get_eol_chars
-
-
-# Order is important:
-EOL_CHARS = (("\r\n", 'nt'), ("\n", 'posix'), ("\r", 'mac'))
-
-
-def get_eol_chars(text):
-    """
-    Get text end-of-line (eol) characters.
-
-    If no eol chars are found, return ones based on the operating
-    system.
-
-    Parameters
-    ----------
-    text: str
-        Text to get its eol chars from
-
-    Returns
-    -------
-    eol: str or None
-        Eol found in ``text``.
-    """
-    eol_chars = _get_eol_chars(text)
-
-    if not eol_chars:
-        if os.name == 'nt':
-            eol_chars = "\r\n"
-        elif sys.platform.startswith('linux'):
-            eol_chars = "\n"
-        elif sys.platform == 'darwin':
-            eol_chars = "\r"
-        else:
-            eol_chars = "\n"
-
-    return eol_chars
-
-
-def get_os_name_from_eol_chars(eol_chars):
-    """Return OS name from EOL characters"""
-    for chars, os_name in EOL_CHARS:
-        if eol_chars == chars:
-            return os_name
-
-
-def get_eol_chars_from_os_name(os_name):
-    """Return EOL characters from OS name"""
-    for eol_chars, name in EOL_CHARS:
-        if name == os_name:
-            return eol_chars
-
-
-def has_mixed_eol_chars(text):
-    """Detect if text has mixed EOL characters"""
-    eol_chars = get_eol_chars(text)
-    if eol_chars is None:
-        return False
-    correct_text = eol_chars.join((text+eol_chars).splitlines())
-    return repr(correct_text) != repr(text)
-
-
-def normalize_eols(text, eol='\n'):
-    """Use the same eol's in text"""
-    for eol_char, _ in EOL_CHARS:
-        if eol_char != eol:
-            text = text.replace(eol_char, eol)
-    return text
-
-
-def fix_indentation(text, indent_chars):
-    """Replace tabs by spaces"""
-    return text.replace('\t', indent_chars)
-
-
-def is_builtin(text):
-    """Test if passed string is the name of a Python builtin object"""
-    from spyder.py3compat import builtins
-    return text in [str(name) for name in dir(builtins)
-                    if not name.startswith('_')]
-
-
-def is_keyword(text):
-    """Test if passed string is the name of a Python keyword"""
-    import keyword
-    return text in keyword.kwlist
-
-
-def get_primary_at(source_code, offset, retry=True):
-    """Return Python object in *source_code* at *offset*
-    Periods to the left of the cursor are carried forward
-      e.g. 'functools.par^tial' would yield 'functools.partial'
-    Retry prevents infinite recursion: retry only once
-    """
-    obj = ''
-    left = re.split(r"[^0-9a-zA-Z_.]", source_code[:offset])
-    if left and left[-1]:
-        obj = left[-1]
-    right = re.split(r"\W", source_code[offset:])
-    if right and right[0]:
-        obj += right[0]
-    if obj and obj[0].isdigit():
-        obj = ''
-    # account for opening chars with no text to the right
-    if not obj and retry and offset and source_code[offset - 1] in '([.':
-        return get_primary_at(source_code, offset - 1, retry=False)
-    return obj
-
-
-def split_source(source_code):
-    '''Split source code into lines
-    '''
-    eol_chars = get_eol_chars(source_code)
-    if eol_chars:
-        return source_code.split(eol_chars)
-    else:
-        return [source_code]
-
-
-def get_identifiers(source_code):
-    '''Split source code into python identifier-like tokens'''
-    tokens = set(re.split(r"[^0-9a-zA-Z_.]", source_code))
-    valid = re.compile(r'[a-zA-Z_]')
-    return [token for token in tokens if re.match(valid, token)]
-
-def path_components(path):
-    """
-    Return the individual components of a given file path
-    string (for the local operating system).
-
-    Taken from https://stackoverflow.com/q/21498939/438386
-    """
-    components = []
-    # The loop guarantees that the returned components can be
-    # os.path.joined with the path separator and point to the same
-    # location:
-    while True:
-        (new_path, tail) = os.path.split(path)  # Works on any platform
-        components.append(tail)
-        if new_path == path:  # Root (including drive, on Windows) reached
-            break
-        path = new_path
-    components.append(new_path)
-    components.reverse()  # First component first
-    return components
-
-def differentiate_prefix(path_components0, path_components1):
-    """
-    Return the differentiated prefix of the given two iterables.
-
-    Taken from https://stackoverflow.com/q/21498939/438386
-    """
-    longest_prefix = []
-    root_comparison = False
-    common_elmt = None
-    for index, (elmt0, elmt1) in enumerate(zip(path_components0, path_components1)):
-        if elmt0 != elmt1:
-            if index == 2:
-                root_comparison = True
-            break
-        else:
-            common_elmt = elmt0
-        longest_prefix.append(elmt0)
-    file_name_length = len(path_components0[len(path_components0) - 1])
-    path_0 = os.path.join(*path_components0)[:-file_name_length - 1]
-    if len(longest_prefix) > 0:
-        longest_path_prefix = os.path.join(*longest_prefix)
-        longest_prefix_length = len(longest_path_prefix) + 1
-        if path_0[longest_prefix_length:] != '' and not root_comparison:
-            path_0_components = path_components(path_0[longest_prefix_length:])
-            if path_0_components[0] == ''and path_0_components[1] == ''and len(
-                                        path_0[longest_prefix_length:]) > 20:
-                path_0_components.insert(2, common_elmt)
-                path_0 = os.path.join(*path_0_components)
-            else:
-                path_0 = path_0[longest_prefix_length:]
-        elif not root_comparison:
-            path_0 = common_elmt
-        elif sys.platform.startswith('linux') and path_0 == '':
-            path_0 = '/'
-    return path_0
-
-def disambiguate_fname(files_path_list, filename):
-    """Get tab title without ambiguation."""
-    fname = os.path.basename(filename)
-    same_name_files = get_same_name_files(files_path_list, fname)
-    if len(same_name_files) > 1:
-        compare_path = shortest_path(same_name_files)
-        if compare_path == filename:
-            same_name_files.remove(path_components(filename))
-            compare_path = shortest_path(same_name_files)
-        diff_path = differentiate_prefix(path_components(filename),
-                                             path_components(compare_path))
-        diff_path_length = len(diff_path)
-        path_component = path_components(diff_path)
-        if (diff_path_length > 20 and len(path_component) > 2):
-            if path_component[0] != '/' and path_component[0] != '':
-                path_component = [path_component[0], '...',
-                                          path_component[-1]]
-            else:
-                path_component = [path_component[2], '...',
-                                          path_component[-1]]
-            diff_path = os.path.join(*path_component)
-        fname = fname + " - " + diff_path
-    return fname
-
-def get_same_name_files(files_path_list, filename):
-    """Get a list of the path components of the files with the same name."""
-    same_name_files = []
-    for fname in files_path_list:
-        if filename == os.path.basename(fname):
-            same_name_files.append(path_components(fname))
-    return same_name_files
-
-def shortest_path(files_path_list):
-    """Shortest path between files in the list."""
-    if len(files_path_list) > 0:
-        shortest_path = files_path_list[0]
-        shortest_path_length = len(files_path_list[0])
-        for path_elmts in files_path_list:
-            if len(path_elmts) < shortest_path_length:
-                shortest_path_length = len(path_elmts)
-                shortest_path = path_elmts
-        return os.path.join(*shortest_path)
->>>>>>> 821fa9d5
+    return CAMEL_CASE_RE.sub('_', input_str).lower()