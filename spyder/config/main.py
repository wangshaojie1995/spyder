--- conflicted
+++ resolved
@@ -651,8 +651,4 @@
 #    or if you want to *rename* options, then you need to do a MAJOR update in
 #    version, e.g. from 3.0.0 to 4.0.0
 # 3. You don't need to touch this value if you're just adding a new option
-<<<<<<< HEAD
-CONF_VERSION = '73.0.0'
-=======
-CONF_VERSION = '71.1.0'
->>>>>>> 50ca5f7f
+CONF_VERSION = '73.1.0'