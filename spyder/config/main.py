--- conflicted
+++ resolved
@@ -497,19 +497,11 @@
               'console/inspect current object': "Ctrl+I",
               'console/clear shell': "Ctrl+L",
               'console/clear line': "Shift+Escape",
-<<<<<<< HEAD
-              # ---- In Pylint ----
+              # -- Pylint --
               'pylint/run file in pylint': "F8",
-              # ---- In Profiler ----
+              # -- Profiler --
               'profiler/run file in profiler': "F10",
-              # ---- In widgets/ipythonconsole/shell.py ----
-=======
-              # -- Pylint --
-              'pylint/run analysis': "F8",
-              # -- Profiler --
-              'profiler/run profiler': "F10",
               # -- IPython console --
->>>>>>> 33d670c0
               'ipython_console/new tab': "Ctrl+T",
               'ipython_console/reset namespace': "Ctrl+Alt+R",
               'ipython_console/restart kernel': "Ctrl+.",
@@ -525,8 +517,7 @@
               'variable_explorer/copy': 'Ctrl+C',
               'variable_explorer/search': 'Ctrl+F',
               'variable_explorer/refresh': 'Ctrl+R',
-<<<<<<< HEAD
-              # ---- In widgets/debugger/framesbrowser.py ----
+              # -- Debugger --
               'debugger/refresh': 'Ctrl+R',
               'debugger/search': 'Ctrl+F',
               'debugger/run file in debugger': "Ctrl+F5",
@@ -539,10 +530,7 @@
               'debugger/stop': "Ctrl+Shift+F12",
               'debugger/toggle breakpoint': 'F12',
               'debugger/toggle conditional breakpoint': 'Shift+F12',
-              # ---- In widgets/plots/figurebrowser.py ----
-=======
               # -- Plots --
->>>>>>> 33d670c0
               'plots/copy': 'Ctrl+C',
               'plots/previous figure': 'Ctrl+PgUp',
               'plots/next figure': 'Ctrl+PgDown',
@@ -669,8 +657,4 @@
 #    or if you want to *rename* options, then you need to do a MAJOR update in
 #    version, e.g. from 3.0.0 to 4.0.0
 # 3. You don't need to touch this value if you're just adding a new option
-<<<<<<< HEAD
-CONF_VERSION = '75.0.0'
-=======
-CONF_VERSION = '74.0.0'
->>>>>>> 33d670c0
+CONF_VERSION = '76.0.0'