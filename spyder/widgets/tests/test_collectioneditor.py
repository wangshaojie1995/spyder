--- conflicted
+++ resolved
@@ -243,11 +243,6 @@
              'numpy_type': 'Unknown'}}
     )
     editor = RemoteCollectionsEditorTableView(None, data)
-<<<<<<< HEAD
-=======
-    editor.finder = NamespacesBrowserFinder(
-        editor, editor.set_regex)
->>>>>>> f679bffd
     qtbot.addWidget(editor)
 
     # Initially two rows
