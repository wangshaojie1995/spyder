# -*- coding: utf-8 -*-
#
# Copyright © Spyder Project Contributors
# Licensed under the terms of the MIT License
# (see spyder/__init__.py for details)

"""
Helper widgets.
"""

# Standard imports
import re

# Third party imports
from qtpy import PYQT5
from qtpy.QtCore import (
    QPoint, QRegExp, QSize, QSortFilterProxyModel, Qt, Signal)
from qtpy.QtGui import (QAbstractTextDocumentLayout, QPainter,
                        QRegExpValidator, QTextDocument)
from qtpy.QtWidgets import (QApplication, QCheckBox, QLineEdit, QMessageBox,
                            QSpacerItem, QStyle, QStyledItemDelegate,
                            QStyleOptionViewItem, QToolButton, QToolTip,
                            QVBoxLayout, QWidget, QHBoxLayout)

# Local imports
from spyder.config.base import _
from spyder.utils.icon_manager import ima
from spyder.utils.stringmatching import get_search_regex

# Valid finder chars. To be improved
VALID_ACCENT_CHARS = "ÁÉÍOÚáéíúóàèìòùÀÈÌÒÙâêîôûÂÊÎÔÛäëïöüÄËÏÖÜñÑ"
VALID_FINDER_CHARS = r"[A-Za-z\s{0}]".format(VALID_ACCENT_CHARS)


class HelperToolButton(QToolButton):
    """Subclasses QToolButton, to provide a simple tooltip on mousedown.
    """
    def __init__(self):
        QToolButton.__init__(self)
        self.setIcon(ima.get_std_icon('MessageBoxInformation'))
        style = """
            QToolButton {
              padding:0px;
              border-radius: 2px;
            }
            """
        self.setStyleSheet(style)

    def setToolTip(self, text):
        self._tip_text = text

    def toolTip(self):
        return self._tip_text

    def mousePressEvent(self, event):
        QToolTip.hideText()

    def mouseReleaseEvent(self, event):
        QToolTip.showText(self.mapToGlobal(QPoint(0, self.height())),
                          self._tip_text)


class MessageCheckBox(QMessageBox):
    """
    A QMessageBox derived widget that includes a QCheckBox aligned to the right
    under the message and on top of the buttons.
    """
    def __init__(self, *args, **kwargs):
        super(MessageCheckBox, self).__init__(*args, **kwargs)

        self.setWindowModality(Qt.NonModal)
        self._checkbox = QCheckBox(self)

        # Set layout to include checkbox
        size = 9
        check_layout = QVBoxLayout()
        check_layout.addItem(QSpacerItem(size, size))
        check_layout.addWidget(self._checkbox, 0, Qt.AlignRight)
        check_layout.addItem(QSpacerItem(size, size))

        # Access the Layout of the MessageBox to add the Checkbox
        layout = self.layout()
        if PYQT5:
            layout.addLayout(check_layout, 1, 2)
        else:
            layout.addLayout(check_layout, 1, 1)

    # --- Public API
    # Methods to access the checkbox
    def is_checked(self):
        return self._checkbox.isChecked()

    def set_checked(self, value):
        return self._checkbox.setChecked(value)

    def set_check_visible(self, value):
        self._checkbox.setVisible(value)

    def is_check_visible(self):
        self._checkbox.isVisible()

    def checkbox_text(self):
        self._checkbox.text()

    def set_checkbox_text(self, text):
        self._checkbox.setText(text)


class HTMLDelegate(QStyledItemDelegate):
    """With this delegate, a QListWidgetItem or a QTableItem can render HTML.

    Taken from https://stackoverflow.com/a/5443112/2399799
    """

    def __init__(self, parent, margin=0):
        super(HTMLDelegate, self).__init__(parent)
        self._margin = margin

    def _prepare_text_document(self, option, index):
        # This logic must be shared between paint and sizeHint for consistency
        options = QStyleOptionViewItem(option)
        self.initStyleOption(options, index)

        doc = QTextDocument()
        doc.setDocumentMargin(self._margin)
        doc.setHtml(options.text)
        return options, doc

    def paint(self, painter, option, index):
        options, doc = self._prepare_text_document(option, index)

        style = (QApplication.style() if options.widget is None
                 else options.widget.style())
        options.text = ""

        # Note: We need to pass the options widget as an argument of
        # drawCrontol to make sure the delegate is painted with a style
        # consistent with the widget in which it is used.
        # See spyder-ide/spyder#10677.
        style.drawControl(QStyle.CE_ItemViewItem, options, painter,
                          options.widget)

        ctx = QAbstractTextDocumentLayout.PaintContext()

        textRect = style.subElementRect(QStyle.SE_ItemViewItemText,
                                        options, None)
        painter.save()

        # Adjustments for the file switcher
        if hasattr(options.widget, 'files_list'):
            if style.objectName() in ['oxygen', 'qtcurve', 'breeze']:
                if options.widget.files_list:
                    painter.translate(textRect.topLeft() + QPoint(4, -9))
                else:
                    painter.translate(textRect.topLeft())
            else:
                if options.widget.files_list:
                    painter.translate(textRect.topLeft() + QPoint(4, 4))
                else:
                    painter.translate(textRect.topLeft() + QPoint(2, 4))
        else:
            painter.translate(textRect.topLeft() + QPoint(0, -3))

        # Type check: Prevent error in PySide where using
        # doc.documentLayout().draw() may fail because doc.documentLayout()
        # returns an object of type QtGui.QStandardItem (for whatever reason).
        docLayout = doc.documentLayout()
        if type(docLayout) is QAbstractTextDocumentLayout:
            docLayout.draw(painter, ctx)

        painter.restore()

    def sizeHint(self, option, index):
        __, doc = self._prepare_text_document(option, index)
        return QSize(round(doc.idealWidth()), round(doc.size().height() - 2))


class ItemDelegate(QStyledItemDelegate):
    def __init__(self, parent):
        QStyledItemDelegate.__init__(self, parent)

    def paint(self, painter, option, index):
        options = QStyleOptionViewItem(option)
        self.initStyleOption(options, index)

        style = (QApplication.style() if options.widget is None
                 else options.widget.style())

        doc = QTextDocument()
        doc.setDocumentMargin(0)
        doc.setHtml(options.text)

        options.text = ""
        style.drawControl(QStyle.CE_ItemViewItem, options, painter)

        ctx = QAbstractTextDocumentLayout.PaintContext()

        textRect = style.subElementRect(QStyle.SE_ItemViewItemText,
                                        options, None)
        painter.save()

        painter.translate(textRect.topLeft())
        painter.setClipRect(textRect.translated(-textRect.topLeft()))
        doc.documentLayout().draw(painter, ctx)
        painter.restore()

    def sizeHint(self, option, index):
        options = QStyleOptionViewItem(option)
        self.initStyleOption(options, index)

        doc = QTextDocument()
        doc.setHtml(options.text)
        doc.setTextWidth(options.rect.width())

        return QSize(doc.idealWidth(), doc.size().height())


class IconLineEdit(QLineEdit):
    """Custom QLineEdit that includes an icon representing the validation."""

    def __init__(self, *args, **kwargs):
        super(IconLineEdit, self).__init__(*args, **kwargs)

        self._status = True
        self._status_set = True
        self._valid_icon = ima.icon('todo')
        self._invalid_icon = ima.icon('warning')
        self._set_icon = ima.icon('todo_list')
        self._application_style = QApplication.style().objectName()
        self._refresh()
        self._paint_count = 0
        self._icon_visible = False

    def _refresh(self):
        """After an application style change, the paintEvent updates the
        custom defined stylesheet.
        """
        padding = self.height()
        css_base = """QLineEdit {{
                                 border: none;
                                 padding-right: {padding}px;
                                 }}
                   """
        css_oxygen = """QLineEdit {{background: transparent;
                                   border: none;
                                   padding-right: {padding}px;
                                   }}
                     """
        if self._application_style == 'oxygen':
            css_template = css_oxygen
        else:
            css_template = css_base

        css = css_template.format(padding=padding)
        self.setStyleSheet(css)
        self.update()

    def hide_status_icon(self):
        """Show the status icon."""
        self._icon_visible = False
        self.repaint()
        self.update()

    def show_status_icon(self):
        """Hide the status icon."""
        self._icon_visible = True
        self.repaint()
        self.update()

    def update_status(self, value, value_set):
        """Update the status and set_status to update the icons to display."""
        self._status = value
        self._status_set = value_set
        self.repaint()
        self.update()

    def paintEvent(self, event):
        """Qt Override.

        Include a validation icon to the left of the line edit.
        """
        super(IconLineEdit, self).paintEvent(event)
        painter = QPainter(self)

        rect = self.geometry()
        space = int((rect.height())/6)
        h = rect.height() - space
        w = rect.width() - h

        if self._icon_visible:
            if self._status and self._status_set:
                pixmap = self._set_icon.pixmap(h, h)
            elif self._status:
                pixmap = self._valid_icon.pixmap(h, h)
            else:
                pixmap = self._invalid_icon.pixmap(h, h)

            painter.drawPixmap(w, space, pixmap)

        application_style = QApplication.style().objectName()
        if self._application_style != application_style:
            self._application_style = application_style
            self._refresh()

        # Small hack to guarantee correct padding on Spyder start
        if self._paint_count < 5:
            self._paint_count += 1
            self._refresh()


class FinderLineEdit(QLineEdit):
    sig_hide_requested = Signal()
    sig_find_requested = Signal()

    def __init__(self, parent, regex_base=None, key_filter_dict=None):
        super(FinderLineEdit, self).__init__(parent)
        self.key_filter_dict = key_filter_dict

        if regex_base is not None:
            # Widget setup
            regex = QRegExp(regex_base + "{100}")
            self.setValidator(QRegExpValidator(regex))

    def keyPressEvent(self, event):
        """Qt and FilterLineEdit Override."""
        key = event.key()
        if self.key_filter_dict is not None and key in self.key_filter_dict:
            self.key_filter_dict[key]()
        elif key in [Qt.Key_Escape]:
            self.sig_hide_requested.emit()
        elif key in [Qt.Key_Enter, Qt.Key_Return]:
            self.sig_find_requested.emit()
        else:
            super(FinderLineEdit, self).keyPressEvent(event)


class FinderWidget(QWidget):
    sig_find_text = Signal(str)
    sig_hide_finder_requested = Signal()

    def __init__(self, parent, regex_base=None, key_filter_dict=None,
                 find_on_change=False):
        super().__init__(parent)
        # Parent is assumed to be a spyder widget
        self.text_finder = FinderLineEdit(
            self,
            regex_base=regex_base,
            key_filter_dict=key_filter_dict
        )
        self.text_finder.sig_find_requested.connect(self.do_find)
        if find_on_change:
            self.text_finder.textChanged.connect(self.do_find)
        self.text_finder.sig_hide_requested.connect(
            self.sig_hide_finder_requested)

        self.finder_close_button = QToolButton(self)
        self.finder_close_button.setIcon(ima.icon('DialogCloseButton'))
        self.finder_close_button.clicked.connect(
            self.sig_hide_finder_requested)

        finder_layout = QHBoxLayout()
        finder_layout.addWidget(self.finder_close_button)
        finder_layout.addWidget(self.text_finder)
        finder_layout.setContentsMargins(0, 0, 0, 0)
        self.setLayout(finder_layout)
        self.setVisible(False)

    def do_find(self):
        """Send text."""
        text = self.text_finder.text()
        if not text:
            text = ''
        self.sig_find_text.emit(text)

    def set_visible(self, visible):
        """Set visibility of widget."""
        self.setVisible(visible)
        if visible:
            self.text_finder.setFocus()
<<<<<<< HEAD
        else:
            self.text_finder.setText("")
=======
            self.do_find()
        else:
            self.sig_find_text.emit("")
>>>>>>> 85dc6ec7

class CustomSortFilterProxy(QSortFilterProxyModel):
    """Custom column filter based on regex."""

    def __init__(self, parent=None):
        super(CustomSortFilterProxy, self).__init__(parent)
        self._parent = parent
        self.pattern = re.compile(r'')

    def set_filter(self, text):
        """Set regular expression for filter."""
        self.pattern = get_search_regex(text)
        if self.pattern and text:
            self._parent.setSortingEnabled(False)
        else:
            self._parent.setSortingEnabled(True)
        self.invalidateFilter()

    def filterAcceptsRow(self, row_num, parent):
        """Qt override.

        Reimplemented from base class to allow the use of custom filtering.
        """
        model = self.sourceModel()
        name = model.row(row_num).name
        r = re.search(self.pattern, name)

        if r is None:
            return False
        else:
            return True


def test_msgcheckbox():
    from spyder.utils.qthelpers import qapplication
    app = qapplication()
    box = MessageCheckBox()
    box.setWindowTitle(_("Spyder updates"))
    box.setText("Testing checkbox")
    box.set_checkbox_text("Check for updates on startup?")
    box.setStandardButtons(QMessageBox.Ok)
    box.setDefaultButton(QMessageBox.Ok)
    box.setIcon(QMessageBox.Information)
    box.exec_()


if __name__ == '__main__':
    test_msgcheckbox()<|MERGE_RESOLUTION|>--- conflicted
+++ resolved
@@ -377,14 +377,9 @@
         self.setVisible(visible)
         if visible:
             self.text_finder.setFocus()
-<<<<<<< HEAD
-        else:
-            self.text_finder.setText("")
-=======
             self.do_find()
         else:
             self.sig_find_text.emit("")
->>>>>>> 85dc6ec7
 
 class CustomSortFilterProxy(QSortFilterProxyModel):
     """Custom column filter based on regex."""
