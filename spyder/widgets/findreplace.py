--- conflicted
+++ resolved
@@ -679,43 +679,18 @@
         if self.editor is None:
             return
 
-<<<<<<< HEAD
-        replace_text = to_text_string(self.replace_text.currentText())
-        search_text = to_text_string(self.search_text.currentText())
-=======
         replace_text = str(self.replace_text.currentText())
         search_text = str(self.search_text.currentText())
-        re_pattern = None
->>>>>>> 6d531015
         case = self.case_button.isChecked()
         word = self.words_button.isChecked()
         re_flags = re.MULTILINE if case else re.IGNORECASE | re.MULTILINE
-<<<<<<< HEAD
 
         if self.re_button.isChecked():
             pattern = search_text
-=======
-        re_enabled = self.re_button.isChecked()
-
-        # Escape backslashes present in replace_text to avoid an error when
-        # using the regexp pattern below to perform the substitution.
-        # Fixes spyder-ide/spyder#21007.
-        replace_text = replace_text.replace('\\', r'\\')
-
-        # Check regexp before proceeding
-        if re_enabled:
-            try:
-                re_pattern = re.compile(search_text, flags=re_flags)
-                # Check if replace_text can be substituted in re_pattern
-                # Fixes spyder-ide/spyder#7177.
-                re_pattern.sub(replace_text, '')
-            except re.error:
-                # Do nothing with an invalid regexp
-                return
->>>>>>> 6d531015
         else:
             pattern = re.escape(search_text)
             # re.sub processes backslashes so they must be escaped
+            # See spyder-ide/spyder#21007.
             replace_text = replace_text.replace('\\', r'\\')
 
         # Match whole words only
