# -*- coding: utf-8 -*-
#
# Copyright © Spyder Project Contributors
# Licensed under the terms of the MIT License

"""
Tests for collectionseditor.py
"""

# Standard library imports
import os  # Example module for testing display inside collecitoneditor
import copy
import datetime
try:
    from unittest.mock import Mock, ANY
except ImportError:
    from mock import Mock, ANY  # Python 2

# Third party imports
import pandas
import pytest
from flaky import flaky

# Local imports
from spyder.widgets.variableexplorer.collectionseditor import (
<<<<<<< HEAD
    CollectionsEditorTableView, CollectionsModel, LARGE_NROWS, ROWS_TO_LOAD)
from spyder.widgets.variableexplorer.tests.test_dataframeeditor import \
    generate_pandas_indexes
=======
    CollectionsEditorTableView, CollectionsModel, CollectionsEditor,
    LARGE_NROWS, ROWS_TO_LOAD)

>>>>>>> 1441924b

# Helper functions
def data(cm, i, j):
    return cm.data(cm.createIndex(i, j))

def data_table(cm, n_rows, n_cols):
    return [[data(cm, i, j) for i in range(n_rows)] for j in range(n_cols)]

# --- Tests
# -----------------------------------------------------------------------------

def test_create_dataframeeditor_with_correct_format(qtbot, monkeypatch):
    MockDataFrameEditor = Mock()
    mockDataFrameEditor_instance = MockDataFrameEditor()
    monkeypatch.setattr('spyder.widgets.variableexplorer.collectionseditor.DataFrameEditor',
                        MockDataFrameEditor)
    df = pandas.DataFrame(['foo', 'bar'])
    editor = CollectionsEditorTableView(None, {'df': df})
    qtbot.addWidget(editor)
    editor.set_dataframe_format('%10d')
    editor.delegate.createEditor(None, None, editor.model.createIndex(0, 3))
    mockDataFrameEditor_instance.dataModel.set_format.assert_called_once_with('%10d')

def test_accept_sig_option_changed_from_dataframeeditor(qtbot, monkeypatch):
    df = pandas.DataFrame(['foo', 'bar'])
    editor = CollectionsEditorTableView(None, {'df': df})
    qtbot.addWidget(editor)
    editor.set_dataframe_format('%10d')
    assert editor.model.dataframe_format == '%10d'
    editor.delegate.createEditor(None, None, editor.model.createIndex(0, 3))
    dataframe_editor = next(iter(editor.delegate._editors.values()))['editor']
    qtbot.addWidget(dataframe_editor)
    dataframe_editor.sig_option_changed.emit('dataframe_format', '%5f')
    assert editor.model.dataframe_format == '%5f'

def test_collectionsmodel_with_two_ints():
    coll = {'x': 1, 'y': 2}
    cm = CollectionsModel(None, coll)
    assert cm.rowCount() == 2
    assert cm.columnCount() == 4
    # dict is unordered, so first row might be x or y
    assert data(cm, 0, 0) in {'x', 'y'}
    if data(cm, 0, 0) == 'x':
        row_with_x = 0
        row_with_y = 1
    else:
        row_with_x = 1
        row_with_y = 0
    assert data(cm, row_with_x, 1) == 'int'
    assert data(cm, row_with_x, 2) == '1'
    assert data(cm, row_with_x, 3) == '1'
    assert data(cm, row_with_y, 0) == 'y'
    assert data(cm, row_with_y, 1) == 'int'
    assert data(cm, row_with_y, 2) == '1'
    assert data(cm, row_with_y, 3) == '2'

def test_collectionsmodel_with_index():
    # Regression test for issue #3380, modified for #3758
    for rng_name, rng in generate_pandas_indexes().items():
        coll = {'rng': rng}
        cm = CollectionsModel(None, coll)
        assert data(cm, 0, 0) == 'rng'
        assert data(cm, 0, 1) == rng_name
        assert data(cm, 0, 2) == '(20,)' or data(cm, 0, 2) == '(20L,)'
        assert data(cm, 0, 3) == rng.summary()

def test_shows_dataframeeditor_when_editing_index(qtbot, monkeypatch):
    for rng_name, rng in generate_pandas_indexes().items():
        MockDataFrameEditor = Mock()
        mockDataFrameEditor_instance = MockDataFrameEditor()
        monkeypatch.setattr('spyder.widgets.variableexplorer.collectionseditor.DataFrameEditor',
                            MockDataFrameEditor)
        coll = {'rng': rng}
        editor = CollectionsEditorTableView(None, coll)
        editor.delegate.createEditor(None, None,
                                     editor.model.createIndex(0, 3))
        mockDataFrameEditor_instance.show.assert_called_once_with()


def test_sort_collectionsmodel():
    coll = [1, 3, 2]
    cm = CollectionsModel(None, coll)
    assert cm.rowCount() == 3
    assert cm.columnCount() == 4
    cm.sort(0)  # sort by index
    assert data_table(cm, 3, 4) == [['0', '1', '2'],
                                    ['int', 'int', 'int'],
                                    ['1', '1', '1'],
                                    ['1', '3', '2']]
    cm.sort(3)  # sort by value
    assert data_table(cm, 3, 4) == [['0', '2', '1'],
                                    ['int', 'int', 'int'],
                                    ['1', '1', '1'],
                                    ['1', '2', '3']]
    coll = [[1, 2], 3]
    cm = CollectionsModel(None, coll)
    assert cm.rowCount() == 2
    assert cm.columnCount() == 4
    cm.sort(1)  # sort by type
    assert data_table(cm, 2, 4) == [['1', '0'],
                                    ['int', 'list'],
                                    ['1', '2'],
                                    ['3', '[1, 2]']]
    cm.sort(2)  # sort by size
    assert data_table(cm, 2, 4) == [['1', '0'],
                                    ['int', 'list'],
                                    ['1', '2'],
                                    ['3', '[1, 2]']]


def test_sort_collectionsmodel_with_many_rows():
    coll = list(range(2*LARGE_NROWS))
    cm = CollectionsModel(None, coll)
    assert cm.rowCount() == cm.rows_loaded == ROWS_TO_LOAD
    assert cm.columnCount() == 4
    cm.sort(1)  # This was causing an issue (#5232)
    cm.fetchMore()
    assert cm.rowCount() == 2 * ROWS_TO_LOAD
    for _ in range(3):
        cm.fetchMore()
    assert cm.rowCount() == len(coll)


def test_rename_and_duplicate_item_in_collection_editor():
    collections = {'list': ([1, 2, 3], False, True),
                   'tuple': ((1, 2, 3), False, False),
                   'dict': ({'a': 1, 'b': 2}, True, True)}
    for coll, rename_enabled, duplicate_enabled in collections.values():
        coll_copy = copy.copy(coll)
        editor = CollectionsEditorTableView(None, coll)
        assert editor.rename_action.isEnabled()
        assert editor.duplicate_action.isEnabled()
        editor.setCurrentIndex(editor.model.createIndex(0, 0))
        editor.refresh_menu()
        assert editor.rename_action.isEnabled() == rename_enabled
        assert editor.duplicate_action.isEnabled() == duplicate_enabled
        if isinstance(coll, list):
            editor.duplicate_item()
            assert editor.model.get_data() == coll_copy + [coll_copy[0]]


def test_edit_mutable_and_immutable_types(monkeypatch):
    """Check to ensure mutable types (lists, dicts) and individual values are
    editable, but not immutable ones (tuples) or anything inside of them,
    per #5991"""
    MockQLineEdit = Mock()
    attr_to_patch_qlineedit = ('spyder.widgets.variableexplorer.' +
                               'collectionseditor.QLineEdit')
    monkeypatch.setattr(attr_to_patch_qlineedit, MockQLineEdit)

    MockTextEditor = Mock()
    attr_to_patch_textedit = ('spyder.widgets.variableexplorer.' +
                              'collectionseditor.TextEditor')
    monkeypatch.setattr(attr_to_patch_textedit, MockTextEditor)

    MockQDateTimeEdit = Mock()
    attr_to_patch_qdatetimeedit = ('spyder.widgets.variableexplorer.' +
                                   'collectionseditor.QDateTimeEdit')
    monkeypatch.setattr(attr_to_patch_qdatetimeedit, MockQDateTimeEdit)

    MockCollectionsEditor = Mock()
    mockCollectionsEditor_instance = MockCollectionsEditor()
    attr_to_patch_coledit = ('spyder.widgets.variableexplorer.' +
                             'collectionseditor.CollectionsEditor')
    monkeypatch.setattr(attr_to_patch_coledit, MockCollectionsEditor)

    list_test = [1, "012345678901234567901234567890123456789012",
                 datetime.datetime(2017, 12, 24, 7, 9), [1, 2, 3], (2, "eggs")]
    tup_test = tuple(list_test)

    # Tests for mutable type (list) #
    editor_list = CollectionsEditorTableView(None, list_test)

    # Directly editable values inside list
    editor_list_value = editor_list.delegate.createEditor(
        None, None, editor_list.model.createIndex(0, 3))
    assert editor_list_value is not None
    assert MockQLineEdit.call_count == 1

    # Text Editor for long text inside list
    editor_list.delegate.createEditor(None, None,
                                      editor_list.model.createIndex(1, 3))
    assert MockTextEditor.call_count == 2
    MockTextEditor.assert_called_with(ANY, ANY, readonly=False)

    # Datetime inside list
    editor_list_datetime = editor_list.delegate.createEditor(
        None, None, editor_list.model.createIndex(2, 3))
    assert editor_list_datetime is not None
    assert MockQDateTimeEdit.call_count == 1

    # List inside list
    editor_list.delegate.createEditor(None, None,
                                      editor_list.model.createIndex(3, 3))
    assert mockCollectionsEditor_instance.show.call_count == 1
    mockCollectionsEditor_instance.setup.assert_called_with(ANY, ANY,
                                                            icon=ANY,
                                                            readonly=False)

    # Tuple inside list
    editor_list.delegate.createEditor(None, None,
                                      editor_list.model.createIndex(4, 3))
    assert mockCollectionsEditor_instance.show.call_count == 2
    mockCollectionsEditor_instance.setup.assert_called_with(ANY, ANY,
                                                            icon=ANY,
                                                            readonly=True)

    # Tests for immutable type (tuple) #
    editor_tup = CollectionsEditorTableView(None, tup_test)

    # Directly editable values inside tuple
    editor_tup_value = editor_tup.delegate.createEditor(
        None, None, editor_tup.model.createIndex(0, 3))
    assert editor_tup_value is None
    assert MockQLineEdit.call_count == 1

    # Text Editor for long text inside tuple
    editor_tup.delegate.createEditor(None, None,
                                     editor_tup.model.createIndex(1, 3))
    assert MockTextEditor.call_count == 4
    MockTextEditor.assert_called_with(ANY, ANY, readonly=True)

    # Datetime inside tuple
    editor_tup_datetime = editor_tup.delegate.createEditor(
        None, None, editor_tup.model.createIndex(2, 3))
    assert editor_tup_datetime is None
    assert MockQDateTimeEdit.call_count == 1

    # List inside tuple
    editor_tup.delegate.createEditor(None, None,
                                     editor_tup.model.createIndex(3, 3))
    assert mockCollectionsEditor_instance.show.call_count == 3
    mockCollectionsEditor_instance.setup.assert_called_with(ANY, ANY,
                                                            icon=ANY,
                                                            readonly=True)

    # Tuple inside tuple
    editor_tup.delegate.createEditor(None, None,
                                     editor_tup.model.createIndex(4, 3))
    assert mockCollectionsEditor_instance.show.call_count == 4
    mockCollectionsEditor_instance.setup.assert_called_with(ANY, ANY,
                                                            icon=ANY,
                                                            readonly=True)

<<<<<<< HEAD
=======

@flaky(max_runs=3)
def test_view_module_in_coledit():
    """Check that modules don't produce an error when trying to open them in
    Variable Explorer, and are set as readonly. Regression test for #6080"""
    editor = CollectionsEditor()
    editor.setup(os, "module_test", readonly=False)
    assert editor.widget.editor.readonly


>>>>>>> 1441924b
if __name__ == "__main__":
    pytest.main()<|MERGE_RESOLUTION|>--- conflicted
+++ resolved
@@ -23,15 +23,10 @@
 
 # Local imports
 from spyder.widgets.variableexplorer.collectionseditor import (
-<<<<<<< HEAD
-    CollectionsEditorTableView, CollectionsModel, LARGE_NROWS, ROWS_TO_LOAD)
+    CollectionsEditorTableView, CollectionsModel, CollectionsEditor,
+    LARGE_NROWS, ROWS_TO_LOAD)
 from spyder.widgets.variableexplorer.tests.test_dataframeeditor import \
     generate_pandas_indexes
-=======
-    CollectionsEditorTableView, CollectionsModel, CollectionsEditor,
-    LARGE_NROWS, ROWS_TO_LOAD)
-
->>>>>>> 1441924b
 
 # Helper functions
 def data(cm, i, j):
@@ -276,8 +271,6 @@
                                                             icon=ANY,
                                                             readonly=True)
 
-<<<<<<< HEAD
-=======
 
 @flaky(max_runs=3)
 def test_view_module_in_coledit():
@@ -287,7 +280,5 @@
     editor.setup(os, "module_test", readonly=False)
     assert editor.widget.editor.readonly
 
-
->>>>>>> 1441924b
 if __name__ == "__main__":
     pytest.main()