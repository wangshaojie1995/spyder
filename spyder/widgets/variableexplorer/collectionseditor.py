--- conflicted
+++ resolved
@@ -1,1658 +1,1649 @@
-# -*- coding: utf-8 -*-
-# -----------------------------------------------------------------------------
-# Copyright © Spyder Project Contributors
-#
-# Licensed under the terms of the MIT License
-# (see spyder/__init__.py for details)
-# ----------------------------------------------------------------------------
-
-"""
-Collections (i.e. dictionary, list, set and tuple) editor widget and dialog.
-"""
-
-#TODO: Multiple selection: open as many editors (array/dict/...) as necessary,
-#      at the same time
-
-# pylint: disable=C0103
-# pylint: disable=R0903
-# pylint: disable=R0911
-# pylint: disable=R0201
-
-# Standard library imports
-from __future__ import print_function
-import datetime
-import gc
-import sys
-
-# Third party imports
-import cloudpickle
-from qtpy.compat import getsavefilename, to_qvariant
-from qtpy.QtCore import (QAbstractTableModel, QDateTime, QModelIndex, Qt,
-                         Signal, Slot)
-from qtpy.QtGui import QColor, QKeySequence
-from qtpy.QtWidgets import (QAbstractItemDelegate, QApplication, QDateEdit,
-                            QDateTimeEdit, QDialog, QDialogButtonBox,
-                            QInputDialog, QItemDelegate, QLineEdit, QMenu,
-                            QMessageBox, QTableView, QVBoxLayout, QWidget)
-
-# Local imports
-from spyder.config.base import _
-from spyder.config.fonts import DEFAULT_SMALL_DELTA
-from spyder.config.gui import get_font
-from spyder.py3compat import (io, is_binary_string, is_text_string,
-                              PY3, to_text_string)
-from spyder.utils import icon_manager as ima
-from spyder.utils.misc import fix_reference_name, getcwd_or_home
-from spyder.utils.qthelpers import (add_actions, create_action,
-                                    mimedata2url)
-from spyder.widgets.variableexplorer.importwizard import ImportWizard
-from spyder.widgets.variableexplorer.texteditor import TextEditor
-from spyder.widgets.variableexplorer.utils import (
-    array, DataFrame, Index, display_to_value, FakeObject, get_color_name,
-    get_human_readable_type, get_size, Image, is_editable_type, is_known_type,
-    MaskedArray, ndarray, np_savetxt, Series, sort_against, try_to_eval,
-    unsorted_unique, value_to_display, get_object_attrs, get_type_string)
-
-if ndarray is not FakeObject:
-    from spyder.widgets.variableexplorer.arrayeditor import ArrayEditor
-
-if DataFrame is not FakeObject:
-    from spyder.widgets.variableexplorer.dataframeeditor import DataFrameEditor
-
-
-# To be able to get and set variables between Python 2 and 3
-PICKLE_PROTOCOL = 2
-
-LARGE_NROWS = 100
-ROWS_TO_LOAD = 50
-
-
-class ProxyObject(object):
-    """Dictionary proxy to an unknown object."""
-
-    def __init__(self, obj):
-        """Constructor."""
-        self.__obj__ = obj
-
-    def __len__(self):
-        """Get len according to detected attributes."""
-        return len(get_object_attrs(self.__obj__))
-
-    def __getitem__(self, key):
-        """Get the attribute corresponding to given key."""
-        # Fix #6284 where pandas MultiIndex returns NotImplementedError
-        # Due to NA checking not being supported on a multiindex.
-        try:
-            attribute_toreturn = getattr(self.__obj__, key)
-        except NotImplementedError:
-            attribute_toreturn = None
-        return attribute_toreturn
-
-    def __setitem__(self, key, value):
-        """Set attribute corresponding to key with value."""
-        try:
-            setattr(self.__obj__, key, value)
-        except TypeError:
-            pass
-
-
-class ReadOnlyCollectionsModel(QAbstractTableModel):
-    """CollectionsEditor Read-Only Table Model"""
-
-    def __init__(self, parent, data, title="", names=False,
-                 minmax=False, dataframe_format=None, remote=False):
-        QAbstractTableModel.__init__(self, parent)
-        if data is None:
-            data = {}
-        self.names = names
-        self.minmax = minmax
-        self.dataframe_format = dataframe_format
-        self.remote = remote
-        self.header0 = None
-        self._data = None
-        self.total_rows = None
-        self.showndata = None
-        self.keys = None
-        self.title = to_text_string(title) # in case title is not a string
-        if self.title:
-            self.title = self.title + ' - '
-        self.sizes = []
-        self.types = []
-        self.set_data(data)
-        
-    def get_data(self):
-        """Return model data"""
-        return self._data
-
-    def set_data(self, data, coll_filter=None):
-        """Set model data"""
-        self._data = data
-        data_type = get_type_string(data)
-
-        if coll_filter is not None and not self.remote and \
-          isinstance(data, (tuple, list, dict, set)):
-            data = coll_filter(data)
-        self.showndata = data
-
-        self.header0 = _("Index")
-        if self.names:
-            self.header0 = _("Name")
-        if isinstance(data, tuple):
-            self.keys = list(range(len(data)))
-            self.title += _("Tuple")
-        elif isinstance(data, list):
-            self.keys = list(range(len(data)))
-            self.title += _("List")
-        elif isinstance(data, set):
-            self.keys = list(range(len(data)))
-            self.title += _("Set")
-            self._data = list(data)
-        elif isinstance(data, dict):
-            self.keys = list(data.keys())
-            self.title += _("Dictionary")
-            if not self.names:
-                self.header0 = _("Key")
-        else:
-            self.keys = get_object_attrs(data)
-            self._data = data = self.showndata = ProxyObject(data)
-            if not self.names:
-                self.header0 = _("Attribute")
-
-        if not isinstance(self._data, ProxyObject):
-            self.title += (' (' + str(len(self.keys)) + ' ' +
-                          _("elements") + ')')
-        else:
-            self.title += data_type
-
-        self.total_rows = len(self.keys)
-        if self.total_rows > LARGE_NROWS:
-            self.rows_loaded = ROWS_TO_LOAD
-        else:
-            self.rows_loaded = self.total_rows
-
-        self.set_size_and_type()
-        self.reset()
-
-    def set_size_and_type(self, start=None, stop=None):
-        data = self._data
-        
-        if start is None and stop is None:
-            start = 0
-            stop = self.rows_loaded
-            fetch_more = False
-        else:
-            fetch_more = True
-        
-        if self.remote:
-            sizes = [ data[self.keys[index]]['size'] 
-                      for index in range(start, stop) ]
-            types = [ data[self.keys[index]]['type']
-                      for index in range(start, stop) ]
-        else:
-            sizes = [ get_size(data[self.keys[index]])
-                      for index in range(start, stop) ]
-            types = [ get_human_readable_type(data[self.keys[index]])
-                      for index in range(start, stop) ]
-
-        if fetch_more:
-            self.sizes = self.sizes + sizes
-            self.types = self.types + types
-        else:
-            self.sizes = sizes
-            self.types = types
-
-    def sort(self, column, order=Qt.AscendingOrder):
-        """Overriding sort method"""
-        reverse = (order==Qt.DescendingOrder)
-        if column == 0:
-            self.sizes = sort_against(self.sizes, self.keys, reverse)
-            self.types = sort_against(self.types, self.keys, reverse)
-            try:
-                self.keys.sort(reverse=reverse)
-            except:
-                pass
-        elif column == 1:
-            self.keys[:self.rows_loaded] = sort_against(self.keys, self.types,
-                                                        reverse)
-            self.sizes = sort_against(self.sizes, self.types, reverse)
-            try:
-                self.types.sort(reverse=reverse)
-            except:
-                pass
-        elif column == 2:
-            self.keys[:self.rows_loaded] = sort_against(self.keys, self.sizes,
-                                                        reverse)
-            self.types = sort_against(self.types, self.sizes, reverse)
-            try:
-                self.sizes.sort(reverse=reverse)
-            except:
-                pass
-        elif column == 3:
-            values = [self._data[key] for key in self.keys]
-            self.keys = sort_against(self.keys, values, reverse)
-            self.sizes = sort_against(self.sizes, values, reverse)
-            self.types = sort_against(self.types, values, reverse)
-        self.beginResetModel()
-        self.endResetModel()
-
-    def columnCount(self, qindex=QModelIndex()):
-        """Array column number"""
-        return 4
-
-    def rowCount(self, index=QModelIndex()):
-        """Array row number"""
-        if self.total_rows <= self.rows_loaded:
-            return self.total_rows
-        else:
-            return self.rows_loaded
-    
-    def canFetchMore(self, index=QModelIndex()):
-        if self.total_rows > self.rows_loaded:
-            return True
-        else:
-            return False
- 
-    def fetchMore(self, index=QModelIndex()):
-        reminder = self.total_rows - self.rows_loaded
-        items_to_fetch = min(reminder, ROWS_TO_LOAD)
-        self.set_size_and_type(self.rows_loaded,
-                               self.rows_loaded + items_to_fetch)
-        self.beginInsertRows(QModelIndex(), self.rows_loaded,
-                             self.rows_loaded + items_to_fetch - 1)
-        self.rows_loaded += items_to_fetch
-        self.endInsertRows()
-    
-    def get_index_from_key(self, key):
-        try:
-            return self.createIndex(self.keys.index(key), 0)
-        except (RuntimeError, ValueError):
-            return QModelIndex()
-    
-    def get_key(self, index):
-        """Return current key"""
-        return self.keys[index.row()]
-    
-    def get_value(self, index):
-        """Return current value"""
-        if index.column() == 0:
-            return self.keys[ index.row() ]
-        elif index.column() == 1:
-            return self.types[ index.row() ]
-        elif index.column() == 2:
-            return self.sizes[ index.row() ]
-        else:
-            return self._data[ self.keys[index.row()] ]
-
-    def get_bgcolor(self, index):
-        """Background color depending on value"""
-        if index.column() == 0:
-            color = QColor(Qt.lightGray)
-            color.setAlphaF(.05)
-        elif index.column() < 3:
-            color = QColor(Qt.lightGray)
-            color.setAlphaF(.2)
-        else:
-            color = QColor(Qt.lightGray)
-            color.setAlphaF(.3)
-        return color
-
-    def data(self, index, role=Qt.DisplayRole):
-        """Cell content"""
-        if not index.isValid():
-            return to_qvariant()
-        value = self.get_value(index)
-        if index.column() == 3 and self.remote:
-            value = value['view']
-        if index.column() == 3:
-            display = value_to_display(value, minmax=self.minmax)
-        else:
-             display = to_text_string(value)
-        if role == Qt.DisplayRole:
-            return to_qvariant(display)
-        elif role == Qt.EditRole:
-            return to_qvariant(value_to_display(value))
-        elif role == Qt.TextAlignmentRole:
-            if index.column() == 3:
-                if len(display.splitlines()) < 3:
-                    return to_qvariant(int(Qt.AlignLeft|Qt.AlignVCenter))
-                else:
-                    return to_qvariant(int(Qt.AlignLeft|Qt.AlignTop))
-            else:
-                return to_qvariant(int(Qt.AlignLeft|Qt.AlignVCenter))
-        elif role == Qt.BackgroundColorRole:
-            return to_qvariant( self.get_bgcolor(index) )
-        elif role == Qt.FontRole:
-            return to_qvariant(get_font(font_size_delta=DEFAULT_SMALL_DELTA))
-        return to_qvariant()
-
-    def headerData(self, section, orientation, role=Qt.DisplayRole):
-        """Overriding method headerData"""
-        if role != Qt.DisplayRole:
-            return to_qvariant()
-        i_column = int(section)
-        if orientation == Qt.Horizontal:
-            headers = (self.header0, _("Type"), _("Size"), _("Value"))
-            return to_qvariant( headers[i_column] )
-        else:
-            return to_qvariant()
-
-    def flags(self, index):
-        """Overriding method flags"""
-        # This method was implemented in CollectionsModel only, but to enable
-        # tuple exploration (even without editing), this method was moved here
-        if not index.isValid():
-            return Qt.ItemIsEnabled
-        return Qt.ItemFlags(QAbstractTableModel.flags(self, index)|
-                            Qt.ItemIsEditable)
-    def reset(self):
-        self.beginResetModel()
-        self.endResetModel()
-
-
-class CollectionsModel(ReadOnlyCollectionsModel):
-    """Collections Table Model"""
-
-    def set_value(self, index, value):
-        """Set value"""
-        self._data[ self.keys[index.row()] ] = value
-        self.showndata[ self.keys[index.row()] ] = value
-        self.sizes[index.row()] = get_size(value)
-        self.types[index.row()] = get_human_readable_type(value)
-
-    def get_bgcolor(self, index):
-        """Background color depending on value"""
-        value = self.get_value(index)
-        if index.column() < 3:
-            color = ReadOnlyCollectionsModel.get_bgcolor(self, index)
-        else:
-            if self.remote:
-                color_name = value['color']
-            else:
-                color_name = get_color_name(value)
-            color = QColor(color_name)
-            color.setAlphaF(.2)
-        return color
-
-    def setData(self, index, value, role=Qt.EditRole):
-        """Cell content change"""
-        if not index.isValid():
-            return False
-        if index.column() < 3:
-            return False
-        value = display_to_value(value, self.get_value(index),
-                                 ignore_errors=True)
-        self.set_value(index, value)
-        self.dataChanged.emit(index, index)
-        return True
-
-
-class CollectionsDelegate(QItemDelegate):
-    """CollectionsEditor Item Delegate"""
-
-    def __init__(self, parent=None):
-        QItemDelegate.__init__(self, parent)
-        self._editors = {} # keep references on opened editors
-        
-    def get_value(self, index):
-        if index.isValid():
-            return index.model().get_value(index)
-    
-    def set_value(self, index, value):
-        if index.isValid():
-            index.model().set_value(index, value)
-
-    def show_warning(self, index):
-        """
-        Decide if showing a warning when the user is trying to view
-        a big variable associated to a Tablemodel index
-
-        This avoids getting the variables' value to know its
-        size and type, using instead those already computed by
-        the TableModel.
-        
-        The problem is when a variable is too big, it can take a
-        lot of time just to get its value
-        """
-        try:
-            val_size = index.model().sizes[index.row()]
-            val_type = index.model().types[index.row()]
-        except:
-            return False
-        if val_type in ['list', 'set', 'tuple', 'dict'] and \
-                int(val_size) > 1e5:
-            return True
-        else:
-            return False
-
-    def createEditor(self, parent, option, index):
-        """Overriding method createEditor"""
-        if index.column() < 3:
-            return None
-        if self.show_warning(index):
-            answer = QMessageBox.warning(self.parent(), _("Warning"),
-                                      _("Opening this variable can be slow\n\n"
-                                        "Do you want to continue anyway?"),
-                                      QMessageBox.Yes | QMessageBox.No)
-            if answer == QMessageBox.No:
-                return None
-        try:
-            value = self.get_value(index)
-            if value is None:
-                return None
-        except Exception as msg:
-            QMessageBox.critical(self.parent(), _("Error"),
-                                 _("Spyder was unable to retrieve the value of "
-                                   "this variable from the console.<br><br>"
-                                   "The error mesage was:<br>"
-                                   "<i>%s</i>"
-                                   ) % to_text_string(msg))
-            return
-        key = index.model().get_key(index)
-        readonly = (isinstance(value, (tuple, set)) or self.parent().readonly
-                    or not is_known_type(value))
-        # CollectionsEditor for a list, tuple, dict, etc.
-        if isinstance(value, (list, set, tuple, dict)):
-            editor = CollectionsEditor(parent=parent)
-            editor.setup(value, key, icon=self.parent().windowIcon(),
-                         readonly=readonly)
-            self.create_dialog(editor, dict(model=index.model(), editor=editor,
-                                            key=key, readonly=readonly))
-            return None
-        # ArrayEditor for a Numpy array
-        elif isinstance(value, (ndarray, MaskedArray)) \
-          and ndarray is not FakeObject:
-            editor = ArrayEditor(parent=parent)
-            if not editor.setup_and_check(value, title=key, readonly=readonly):
-                return
-            self.create_dialog(editor, dict(model=index.model(), editor=editor,
-                                            key=key, readonly=readonly))
-            return None
-        # ArrayEditor for an images
-        elif isinstance(value, Image) and ndarray is not FakeObject \
-          and Image is not FakeObject:
-            arr = array(value)
-            editor = ArrayEditor(parent=parent)
-            if not editor.setup_and_check(arr, title=key, readonly=readonly):
-                return
-            conv_func = lambda arr: Image.fromarray(arr, mode=value.mode)
-            self.create_dialog(editor, dict(model=index.model(), editor=editor,
-                                            key=key, readonly=readonly,
-                                            conv=conv_func))
-            return None
-        # DataFrameEditor for a pandas dataframe, series or index
-        elif isinstance(value, (DataFrame, Index, Series)) \
-          and DataFrame is not FakeObject:
-            editor = DataFrameEditor(parent=parent)
-            if not editor.setup_and_check(value, title=key):
-                return
-            editor.dataModel.set_format(index.model().dataframe_format)
-            editor.sig_option_changed.connect(self.change_option)
-            self.create_dialog(editor, dict(model=index.model(), editor=editor,
-                                            key=key, readonly=readonly))
-            return None
-        # QDateEdit and QDateTimeEdit for a dates or datetime respectively
-        elif isinstance(value, datetime.date):
-            if readonly:
-                return None
-            else:
-                if isinstance(value, datetime.datetime):
-                    editor = QDateTimeEdit(value, parent=parent)
-                else:
-                    editor = QDateEdit(value, parent=parent)
-                editor.setCalendarPopup(True)
-                editor.setFont(get_font(font_size_delta=DEFAULT_SMALL_DELTA))
-                return editor
-        # TextEditor for a long string
-        elif is_text_string(value) and len(value) > 40:
-            te = TextEditor(None, parent=parent)
-            if te.setup_and_check(value):
-                editor = TextEditor(value, key,
-                                    readonly=readonly, parent=parent)
-                self.create_dialog(editor, dict(model=index.model(),
-                                                editor=editor, key=key,
-                                                readonly=readonly))
-            return None
-        # QLineEdit for an individual value (int, float, short string, etc)
-        elif is_editable_type(value):
-            if readonly:
-                return None
-            else:
-                editor = QLineEdit(parent=parent)
-                editor.setFont(get_font(font_size_delta=DEFAULT_SMALL_DELTA))
-                editor.setAlignment(Qt.AlignLeft)
-                # This is making Spyder crash because the QLineEdit that it's
-                # been modified is removed and a new one is created after
-                # evaluation. So the object on which this method is trying to
-                # act doesn't exist anymore.
-                # editor.returnPressed.connect(self.commitAndCloseEditor)
-                return editor
-        # CollectionsEditor for an arbitrary Python object
-        else:
-            editor = CollectionsEditor(parent=parent)
-            editor.setup(value, key, icon=self.parent().windowIcon(),
-                         readonly=readonly)
-            self.create_dialog(editor, dict(model=index.model(), editor=editor,
-                                            key=key, readonly=readonly))
-            return None
-
-    def create_dialog(self, editor, data):
-        self._editors[id(editor)] = data
-        editor.accepted.connect(
-                     lambda eid=id(editor): self.editor_accepted(eid))
-        editor.rejected.connect(
-                     lambda eid=id(editor): self.editor_rejected(eid))
-        editor.show()
-        
-    @Slot(str, object)
-    def change_option(self, option_name, new_value):
-        """
-        Change configuration option.
-
-        This function is called when a `sig_option_changed` signal is received.
-        At the moment, this signal can only come from a DataFrameEditor.
-        """
-        if option_name == 'dataframe_format':
-            self.parent().set_dataframe_format(new_value)
-
-    def editor_accepted(self, editor_id):
-        data = self._editors[editor_id]
-        if not data['readonly']:
-            index = data['model'].get_index_from_key(data['key'])
-            value = data['editor'].get_value()
-            conv_func = data.get('conv', lambda v: v)
-            self.set_value(index, conv_func(value))
-        self._editors.pop(editor_id)
-        self.free_memory()
-        
-    def editor_rejected(self, editor_id):
-        self._editors.pop(editor_id)
-        self.free_memory()
-
-    def free_memory(self):
-        """Free memory after closing an editor."""
-        gc.collect()
-
-    def commitAndCloseEditor(self):
-        """Overriding method commitAndCloseEditor"""
-        editor = self.sender()
-        # Avoid a segfault with PyQt5. Variable value won't be changed
-        # but at least Spyder won't crash. It seems generated by a
-        # bug in sip. See
-        # http://comments.gmane.org/gmane.comp.python.pyqt-pykde/26544
-        try:
-            self.commitData.emit(editor)
-        except AttributeError:
-            pass
-        self.closeEditor.emit(editor, QAbstractItemDelegate.NoHint)
-
-    def setEditorData(self, editor, index):
-        """
-        Overriding method setEditorData
-        Model --> Editor
-        """
-        value = self.get_value(index)
-        if isinstance(editor, QLineEdit):
-            if is_binary_string(value):
-                try:
-                    value = to_text_string(value, 'utf8')
-                except:
-                    pass
-            if not is_text_string(value):
-                value = repr(value)
-            editor.setText(value)
-        elif isinstance(editor, QDateEdit):
-            editor.setDate(value)
-        elif isinstance(editor, QDateTimeEdit):
-            editor.setDateTime(QDateTime(value.date(), value.time()))
-
-    def setModelData(self, editor, model, index):
-        """
-        Overriding method setModelData
-        Editor --> Model
-        """
-        if not hasattr(model, "set_value"):
-            # Read-only mode
-            return
-        
-        if isinstance(editor, QLineEdit):
-            value = editor.text()
-            try:
-                value = display_to_value(to_qvariant(value),
-                                         self.get_value(index),
-                                         ignore_errors=False)
-            except Exception as msg:
-                raise
-                QMessageBox.critical(editor, _("Edit item"),
-                                     _("<b>Unable to assign data to item.</b>"
-                                       "<br><br>Error message:<br>%s"
-                                       ) % str(msg))
-                return
-        elif isinstance(editor, QDateEdit):
-            qdate = editor.date()
-            value = datetime.date( qdate.year(), qdate.month(), qdate.day() )
-        elif isinstance(editor, QDateTimeEdit):
-            qdatetime = editor.dateTime()
-            qdate = qdatetime.date()
-            qtime = qdatetime.time()
-            value = datetime.datetime( qdate.year(), qdate.month(),
-                                       qdate.day(), qtime.hour(),
-                                       qtime.minute(), qtime.second() )
-        else:
-            # Should not happen...
-            raise RuntimeError("Unsupported editor widget")
-        self.set_value(index, value)
-
-
-class BaseTableView(QTableView):
-    """Base collection editor table view"""
-    sig_option_changed = Signal(str, object)
-    sig_files_dropped = Signal(list)
-    redirect_stdio = Signal(bool)
-    
-    def __init__(self, parent):
-        QTableView.__init__(self, parent)
-        self.array_filename = None
-        self.menu = None
-        self.empty_ws_menu = None
-        self.paste_action = None
-        self.copy_action = None
-        self.edit_action = None
-        self.plot_action = None
-        self.hist_action = None
-        self.imshow_action = None
-        self.save_array_action = None
-        self.insert_action = None
-        self.remove_action = None
-        self.minmax_action = None
-        self.rename_action = None
-        self.duplicate_action = None
-        self.delegate = None
-        self.setAcceptDrops(True)
-        
-    def setup_table(self):
-        """Setup table"""
-        self.horizontalHeader().setStretchLastSection(True)
-        self.adjust_columns()
-        # Sorting columns
-        self.setSortingEnabled(True)
-        self.sortByColumn(0, Qt.AscendingOrder)
-    
-    def setup_menu(self, minmax):
-        """Setup context menu"""
-        if self.minmax_action is not None:
-            self.minmax_action.setChecked(minmax)
-            return
-        
-        resize_action = create_action(self, _("Resize rows to contents"),
-                                      triggered=self.resizeRowsToContents)
-        self.paste_action = create_action(self, _("Paste"),
-                                          icon=ima.icon('editpaste'),
-                                          triggered=self.paste)
-        self.copy_action = create_action(self, _("Copy"),
-                                         icon=ima.icon('editcopy'),
-                                         triggered=self.copy)
-        self.edit_action = create_action(self, _("Edit"),
-                                         icon=ima.icon('edit'),
-                                         triggered=self.edit_item)
-        self.plot_action = create_action(self, _("Plot"),
-                                    icon=ima.icon('plot'),
-                                    triggered=lambda: self.plot_item('plot'))
-        self.plot_action.setVisible(False)
-        self.hist_action = create_action(self, _("Histogram"),
-                                    icon=ima.icon('hist'),
-                                    triggered=lambda: self.plot_item('hist'))
-        self.hist_action.setVisible(False)
-        self.imshow_action = create_action(self, _("Show image"),
-                                           icon=ima.icon('imshow'),
-                                           triggered=self.imshow_item)
-        self.imshow_action.setVisible(False)
-        self.save_array_action = create_action(self, _("Save array"),
-                                               icon=ima.icon('filesave'),
-                                               triggered=self.save_array)
-        self.save_array_action.setVisible(False)
-        self.insert_action = create_action(self, _("Insert"),
-                                           icon=ima.icon('insert'),
-                                           triggered=self.insert_item)
-        self.remove_action = create_action(self, _("Remove"),
-                                           icon=ima.icon('editdelete'),
-                                           triggered=self.remove_item)
-        self.minmax_action = create_action(self, _("Show arrays min/max"),
-                                           toggled=self.toggle_minmax)
-        self.minmax_action.setChecked(minmax)
-        self.toggle_minmax(minmax)
-        self.rename_action = create_action(self, _("Rename"),
-                                           icon=ima.icon('rename'),
-                                           triggered=self.rename_item)
-        self.duplicate_action = create_action(self, _("Duplicate"),
-                                              icon=ima.icon('edit_add'),
-                                              triggered=self.duplicate_item)
-        menu = QMenu(self)
-        menu_actions = [self.edit_action, self.plot_action, self.hist_action,
-                        self.imshow_action, self.save_array_action,
-                        self.insert_action, self.remove_action,
-                        self.copy_action, self.paste_action,
-                        None, self.rename_action, self.duplicate_action,
-                        None, resize_action]
-        if ndarray is not FakeObject:
-            menu_actions.append(self.minmax_action)
-        add_actions(menu, menu_actions)
-        self.empty_ws_menu = QMenu(self)
-        add_actions(self.empty_ws_menu,
-                    [self.insert_action, self.paste_action,
-                     None, resize_action])
-        return menu
-    
-    #------ Remote/local API --------------------------------------------------
-    def remove_values(self, keys):
-        """Remove values from data"""
-        raise NotImplementedError
-
-    def copy_value(self, orig_key, new_key):
-        """Copy value"""
-        raise NotImplementedError
-    
-    def new_value(self, key, value):
-        """Create new value in data"""
-        raise NotImplementedError
-        
-    def is_list(self, key):
-        """Return True if variable is a list, a set or a tuple"""
-        raise NotImplementedError
-        
-    def get_len(self, key):
-        """Return sequence length"""
-        raise NotImplementedError
-        
-    def is_array(self, key):
-        """Return True if variable is a numpy array"""
-        raise NotImplementedError
-
-    def is_image(self, key):
-        """Return True if variable is a PIL.Image image"""
-        raise NotImplementedError
-    
-    def is_dict(self, key):
-        """Return True if variable is a dictionary"""
-        raise NotImplementedError
-        
-    def get_array_shape(self, key):
-        """Return array's shape"""
-        raise NotImplementedError
-        
-    def get_array_ndim(self, key):
-        """Return array's ndim"""
-        raise NotImplementedError
-    
-    def oedit(self, key):
-        """Edit item"""
-        raise NotImplementedError
-    
-    def plot(self, key, funcname):
-        """Plot item"""
-        raise NotImplementedError
-    
-    def imshow(self, key):
-        """Show item's image"""
-        raise NotImplementedError
-    
-    def show_image(self, key):
-        """Show image (item is a PIL image)"""
-        raise NotImplementedError
-    #--------------------------------------------------------------------------
-            
-    def refresh_menu(self):
-        """Refresh context menu"""
-        index = self.currentIndex()
-        condition = index.isValid()
-        self.edit_action.setEnabled( condition )
-        self.remove_action.setEnabled( condition )
-        self.refresh_plot_entries(index)
-        
-    def refresh_plot_entries(self, index):
-        if index.isValid():
-            key = self.model.get_key(index)
-            is_list = self.is_list(key)
-            is_array = self.is_array(key) and self.get_len(key) != 0
-            condition_plot = (is_array and len(self.get_array_shape(key)) <= 2)
-            condition_hist = (is_array and self.get_array_ndim(key) == 1)
-            condition_imshow = condition_plot and self.get_array_ndim(key) == 2
-            condition_imshow = condition_imshow or self.is_image(key)
-        else:
-            is_array = condition_plot = condition_imshow = is_list \
-                     = condition_hist = False
-        self.plot_action.setVisible(condition_plot or is_list)
-        self.hist_action.setVisible(condition_hist or is_list)
-        self.imshow_action.setVisible(condition_imshow)
-        self.save_array_action.setVisible(is_array)
-        
-    def adjust_columns(self):
-        """Resize two first columns to contents"""
-        for col in range(3):
-            self.resizeColumnToContents(col)
-        
-    def set_data(self, data):
-        """Set table data"""
-        if data is not None:
-            self.model.set_data(data, self.dictfilter)
-            self.sortByColumn(0, Qt.AscendingOrder)
-
-    def mousePressEvent(self, event):
-        """Reimplement Qt method"""
-        if event.button() != Qt.LeftButton:
-            QTableView.mousePressEvent(self, event)
-            return
-        index_clicked = self.indexAt(event.pos())
-        if index_clicked.isValid():
-            if index_clicked == self.currentIndex() \
-               and index_clicked in self.selectedIndexes():
-                self.clearSelection()
-            else:
-                QTableView.mousePressEvent(self, event)
-        else:
-            self.clearSelection()
-            event.accept()
-    
-    def mouseDoubleClickEvent(self, event):
-        """Reimplement Qt method"""
-        index_clicked = self.indexAt(event.pos())
-        if index_clicked.isValid():
-            row = index_clicked.row()
-            # TODO: Remove hard coded "Value" column number (3 here)
-            index_clicked = index_clicked.child(row, 3)
-            self.edit(index_clicked)
-        else:
-            event.accept()
-    
-    def keyPressEvent(self, event):
-        """Reimplement Qt methods"""
-        if event.key() == Qt.Key_Delete:
-            self.remove_item()
-        elif event.key() == Qt.Key_F2:
-            self.rename_item()
-        elif event == QKeySequence.Copy:
-            self.copy()
-        elif event == QKeySequence.Paste:
-            self.paste()
-        else:
-            QTableView.keyPressEvent(self, event)
-        
-    def contextMenuEvent(self, event):
-        """Reimplement Qt method"""
-        if self.model.showndata:
-            self.refresh_menu()
-            self.menu.popup(event.globalPos())
-            event.accept()
-        else:
-            self.empty_ws_menu.popup(event.globalPos())
-            event.accept()
-
-    def dragEnterEvent(self, event):
-        """Allow user to drag files"""
-        if mimedata2url(event.mimeData()):
-            event.accept()
-        else:
-            event.ignore()
-    
-    def dragMoveEvent(self, event):
-        """Allow user to move files"""
-        if mimedata2url(event.mimeData()):
-            event.setDropAction(Qt.CopyAction)
-            event.accept()
-        else:
-            event.ignore()
-
-    def dropEvent(self, event):
-        """Allow user to drop supported files"""
-        urls = mimedata2url(event.mimeData())
-        if urls:
-            event.setDropAction(Qt.CopyAction)
-            event.accept()
-            self.sig_files_dropped.emit(urls)
-        else:
-            event.ignore()
-
-    @Slot(bool)
-    def toggle_minmax(self, state):
-        """Toggle min/max display for numpy arrays"""
-        self.sig_option_changed.emit('minmax', state)
-        self.model.minmax = state
-
-    @Slot(str)
-    def set_dataframe_format(self, new_format):
-        """
-        Set format to use in DataframeEditor.
-
-        Args:
-            new_format (string): e.g. "%.3f"
-        """
-        self.sig_option_changed.emit('dataframe_format', new_format)
-        self.model.dataframe_format = new_format
-
-    @Slot()
-    def edit_item(self):
-        """Edit item"""
-        index = self.currentIndex()
-        if not index.isValid():
-            return
-        # TODO: Remove hard coded "Value" column number (3 here)
-        self.edit(index.child(index.row(), 3))
-
-    @Slot()
-    def remove_item(self):
-        """Remove item"""
-        indexes = self.selectedIndexes()
-        if not indexes:
-            return
-        for index in indexes:
-            if not index.isValid():
-                return
-        one = _("Do you want to remove the selected item?")
-        more = _("Do you want to remove all selected items?")
-        answer = QMessageBox.question(self, _( "Remove"),
-                                      one if len(indexes) == 1 else more,
-                                      QMessageBox.Yes | QMessageBox.No)
-        if answer == QMessageBox.Yes:
-            idx_rows = unsorted_unique([idx.row() for idx in indexes])
-            keys = [ self.model.keys[idx_row] for idx_row in idx_rows ]
-            self.remove_values(keys)
-
-    def copy_item(self, erase_original=False):
-        """Copy item"""
-        indexes = self.selectedIndexes()
-        if not indexes:
-            return
-        idx_rows = unsorted_unique([idx.row() for idx in indexes])
-        if len(idx_rows) > 1 or not indexes[0].isValid():
-            return
-        orig_key = self.model.keys[idx_rows[0]]
-        if erase_original:
-            title = _('Rename')
-            field_text = _('New variable name:')
-        else:
-            title = _('Duplicate')
-            field_text = _('Variable name:')
-        data = self.model.get_data()
-        if isinstance(data, (list, set)):
-            new_key, valid = len(data), True
-        else:
-            new_key, valid = QInputDialog.getText(self, title, field_text,
-                                                  QLineEdit.Normal, orig_key)
-        if valid and to_text_string(new_key):
-            new_key = try_to_eval(to_text_string(new_key))
-            if new_key == orig_key:
-                return
-            self.copy_value(orig_key, new_key)
-            if erase_original:
-                self.remove_values([orig_key])
-
-    @Slot()
-    def duplicate_item(self):
-        """Duplicate item"""
-        self.copy_item()
-
-    @Slot()
-    def rename_item(self):
-        """Rename item"""
-        self.copy_item(True)
-
-    @Slot()
-    def insert_item(self):
-        """Insert item"""
-        index = self.currentIndex()
-        if not index.isValid():
-            row = self.model.rowCount()
-        else:
-            row = index.row()
-        data = self.model.get_data()
-        if isinstance(data, list):
-            key = row
-            data.insert(row, '')
-        elif isinstance(data, dict):
-            key, valid = QInputDialog.getText(self, _( 'Insert'), _( 'Key:'),
-                                              QLineEdit.Normal)
-            if valid and to_text_string(key):
-                key = try_to_eval(to_text_string(key))
-            else:
-                return
-        else:
-            return
-        value, valid = QInputDialog.getText(self, _('Insert'), _('Value:'),
-                                            QLineEdit.Normal)
-        if valid and to_text_string(value):
-            self.new_value(key, try_to_eval(to_text_string(value)))
-            
-    def __prepare_plot(self):
-        try:
-            import guiqwt.pyplot   #analysis:ignore
-            return True
-        except:
-            try:
-                if 'matplotlib' not in sys.modules:
-                    import matplotlib
-                    matplotlib.use("Qt4Agg")
-                return True
-            except:
-                QMessageBox.warning(self, _("Import error"),
-                                    _("Please install <b>matplotlib</b>"
-                                      " or <b>guiqwt</b>."))
-
-    def plot_item(self, funcname):
-        """Plot item"""
-        index = self.currentIndex()
-        if self.__prepare_plot():
-            key = self.model.get_key(index)
-            try:
-                self.plot(key, funcname)
-            except (ValueError, TypeError) as error:
-                QMessageBox.critical(self, _( "Plot"),
-                                     _("<b>Unable to plot data.</b>"
-                                       "<br><br>Error message:<br>%s"
-                                       ) % str(error))
-
-    @Slot()
-    def imshow_item(self):
-        """Imshow item"""
-        index = self.currentIndex()
-        if self.__prepare_plot():
-            key = self.model.get_key(index)
-            try:
-                if self.is_image(key):
-                    self.show_image(key)
-                else:
-                    self.imshow(key)
-            except (ValueError, TypeError) as error:
-                QMessageBox.critical(self, _( "Plot"),
-                                     _("<b>Unable to show image.</b>"
-                                       "<br><br>Error message:<br>%s"
-                                       ) % str(error))
-
-    @Slot()
-    def save_array(self):
-        """Save array"""
-        title = _( "Save array")
-        if self.array_filename is None:
-            self.array_filename = getcwd_or_home()
-        self.redirect_stdio.emit(False)
-        filename, _selfilter = getsavefilename(self, title,
-                                               self.array_filename,
-                                               _("NumPy arrays")+" (*.npy)")
-        self.redirect_stdio.emit(True)
-        if filename:
-            self.array_filename = filename
-            data = self.delegate.get_value( self.currentIndex() )
-            try:
-                import numpy as np
-                np.save(self.array_filename, data)
-            except Exception as error:
-                QMessageBox.critical(self, title,
-                                     _("<b>Unable to save array</b>"
-                                       "<br><br>Error message:<br>%s"
-                                       ) % str(error))
-    
-    @Slot()
-    def copy(self):
-        """Copy text to clipboard"""
-        clipboard = QApplication.clipboard()
-        clipl = []
-        for idx in self.selectedIndexes():
-            if not idx.isValid():
-                continue
-            obj = self.delegate.get_value(idx)
-            # Check if we are trying to copy a numpy array, and if so make sure
-            # to copy the whole thing in a tab separated format
-            if isinstance(obj, (ndarray, MaskedArray)) \
-              and ndarray is not FakeObject:
-                if PY3:
-                    output = io.BytesIO()
-                else:
-                    output = io.StringIO()
-                try:
-                    np_savetxt(output, obj, delimiter='\t')
-                except:
-                    QMessageBox.warning(self, _("Warning"),
-                                        _("It was not possible to copy "
-                                          "this array"))
-                    return
-                obj = output.getvalue().decode('utf-8')
-                output.close()
-            elif isinstance(obj, (DataFrame, Series)) \
-              and DataFrame is not FakeObject:
-                output = io.StringIO()
-                obj.to_csv(output, sep='\t', index=True, header=True)
-                if PY3:
-                    obj = output.getvalue()
-                else:
-                    obj = output.getvalue().decode('utf-8')
-                output.close()
-            elif is_binary_string(obj):
-                obj = to_text_string(obj, 'utf8')
-            else:
-                obj = to_text_string(obj)
-            clipl.append(obj)
-        clipboard.setText('\n'.join(clipl))
-
-    def import_from_string(self, text, title=None):
-        """Import data from string"""
-        data = self.model.get_data()
-        editor = ImportWizard(self, text, title=title,
-                              contents_title=_("Clipboard contents"),
-                              varname=fix_reference_name("data",
-                                                         blacklist=list(data.keys())))
-        if editor.exec_():
-            var_name, clip_data = editor.get_data()
-            self.new_value(var_name, clip_data)
-
-    @Slot()
-    def paste(self):
-        """Import text/data/code from clipboard"""
-        clipboard = QApplication.clipboard()
-        cliptext = ''
-        if clipboard.mimeData().hasText():
-            cliptext = to_text_string(clipboard.text())
-        if cliptext.strip():
-            self.import_from_string(cliptext, title=_("Import from clipboard"))
-        else:
-            QMessageBox.warning(self, _( "Empty clipboard"),
-                                _("Nothing to be imported from clipboard."))
-
-
-class CollectionsEditorTableView(BaseTableView):
-    """CollectionsEditor table view"""
-    def __init__(self, parent, data, readonly=False, title="",
-                 names=False, minmax=False):
-        BaseTableView.__init__(self, parent)
-        self.dictfilter = None
-        self.readonly = readonly or isinstance(data, (tuple, set))
-        CollectionsModelClass = ReadOnlyCollectionsModel if self.readonly \
-                                else CollectionsModel
-        self.model = CollectionsModelClass(self, data, title, names=names,
-                                           minmax=minmax)
-        self.setModel(self.model)
-        self.delegate = CollectionsDelegate(self)
-        self.setItemDelegate(self.delegate)
-
-        self.setup_table()
-        self.menu = self.setup_menu(minmax)
-
-        if isinstance(data, set):
-            self.horizontalHeader().hideSection(0)
-
-    #------ Remote/local API --------------------------------------------------
-    def remove_values(self, keys):
-        """Remove values from data"""
-        data = self.model.get_data()
-        for key in sorted(keys, reverse=True):
-            data.pop(key)
-            self.set_data(data)
-
-    def copy_value(self, orig_key, new_key):
-        """Copy value"""
-        data = self.model.get_data()
-        if isinstance(data, list):
-            data.append(data[orig_key])
-        if isinstance(data, set):
-            data.add(data[orig_key])
-        else:
-            data[new_key] = data[orig_key]
-        self.set_data(data)
-    
-    def new_value(self, key, value):
-        """Create new value in data"""
-        data = self.model.get_data()
-        data[key] = value
-        self.set_data(data)
-        
-    def is_list(self, key):
-        """Return True if variable is a list or a tuple"""
-        data = self.model.get_data()
-        return isinstance(data[key], (tuple, list))
-
-    def is_set(self, key):
-        """Return True if variable is a set"""
-        data = self.model.get_data()
-        return isinstance(data[key], set)
-
-    def get_len(self, key):
-        """Return sequence length"""
-        data = self.model.get_data()
-        return len(data[key])
-        
-    def is_array(self, key):
-        """Return True if variable is a numpy array"""
-        data = self.model.get_data()
-        return isinstance(data[key], (ndarray, MaskedArray))
-        
-    def is_image(self, key):
-        """Return True if variable is a PIL.Image image"""
-        data = self.model.get_data()
-        return isinstance(data[key], Image)
-    
-    def is_dict(self, key):
-        """Return True if variable is a dictionary"""
-        data = self.model.get_data()
-        return isinstance(data[key], dict)
-        
-    def get_array_shape(self, key):
-        """Return array's shape"""
-        data = self.model.get_data()
-        return data[key].shape
-        
-    def get_array_ndim(self, key):
-        """Return array's ndim"""
-        data = self.model.get_data()
-        return data[key].ndim
-
-    def oedit(self, key):
-        """Edit item"""
-        data = self.model.get_data()
-        from spyder.widgets.variableexplorer.objecteditor import oedit
-        oedit(data[key])
-
-    def plot(self, key, funcname):
-        """Plot item"""
-        data = self.model.get_data()
-        import spyder.pyplot as plt
-        plt.figure()
-        getattr(plt, funcname)(data[key])
-        plt.show()
-    
-    def imshow(self, key):
-        """Show item's image"""
-        data = self.model.get_data()
-        import spyder.pyplot as plt
-        plt.figure()
-        plt.imshow(data[key])
-        plt.show()
-            
-    def show_image(self, key):
-        """Show image (item is a PIL image)"""
-        data = self.model.get_data()
-        data[key].show()
-    #--------------------------------------------------------------------------
-
-    def refresh_menu(self):
-        """Refresh context menu"""
-        data = self.model.get_data()
-        index = self.currentIndex()
-        condition = (not isinstance(data, (tuple, set))) and index.isValid() \
-                    and not self.readonly
-        self.edit_action.setEnabled( condition )
-        self.remove_action.setEnabled( condition )
-        self.insert_action.setEnabled( not self.readonly )
-        self.duplicate_action.setEnabled(condition)
-        condition_rename = not isinstance(data, (tuple, list, set))
-        self.rename_action.setEnabled(condition_rename)
-        self.refresh_plot_entries(index)
-        
-    def set_filter(self, dictfilter=None):
-        """Set table dict filter"""
-        self.dictfilter = dictfilter
-
-
-class CollectionsEditorWidget(QWidget):
-    """Dictionary Editor Widget"""
-    def __init__(self, parent, data, readonly=False, title="", remote=False):
-        QWidget.__init__(self, parent)
-        if remote:
-            self.editor = RemoteCollectionsEditorTableView(self, data, readonly)
-        else:
-            self.editor = CollectionsEditorTableView(self, data, readonly,
-                                                     title)
-        layout = QVBoxLayout()
-        layout.addWidget(self.editor)
-        self.setLayout(layout)
-        
-    def set_data(self, data):
-        """Set DictEditor data"""
-        self.editor.set_data(data)
-        
-    def get_title(self):
-        """Get model title"""
-        return self.editor.model.title
-
-
-class CollectionsEditor(QDialog):
-    """Collections Editor Dialog"""
-    def __init__(self, parent=None):
-        QDialog.__init__(self, parent)
-
-        # Destroying the C++ object right after closing the dialog box,
-        # otherwise it may be garbage-collected in another QThread
-        # (e.g. the editor's analysis thread in Spyder), thus leading to
-        # a segmentation fault on UNIX or an application crash on Windows
-        self.setAttribute(Qt.WA_DeleteOnClose)
-
-        self.data_copy = None
-        self.widget = None
-
-    def setup(self, data, title='', readonly=False, width=650, remote=False,
-              icon=None, parent=None):
-        """Setup editor."""
-        if isinstance(data, (dict, set)):
-            # dictionnary, set
-            self.data_copy = data.copy()
-            datalen = len(data)
-        elif isinstance(data, (tuple, list)):
-            # list, tuple
-            self.data_copy = data[:]
-            datalen = len(data)
-        else:
-            # unknown object
-            import copy
-            try:
-                self.data_copy = copy.deepcopy(data)
-            except NotImplementedError:
-                self.data_copy = copy.copy(data)
-            except (TypeError, AttributeError):
-                readonly = True
-                self.data_copy = data
-            datalen = len(get_object_attrs(data))
-        self.widget = CollectionsEditorWidget(self, self.data_copy,
-                                              title=title, readonly=readonly,
-                                              remote=remote)
-
-        layout = QVBoxLayout()
-        layout.addWidget(self.widget)
-        self.setLayout(layout)
-
-        # Buttons configuration
-        buttons = QDialogButtonBox.Ok
-        if not readonly:
-            buttons = buttons | QDialogButtonBox.Cancel
-        self.bbox = QDialogButtonBox(buttons)
-        self.bbox.accepted.connect(self.accept)
-        if not readonly:
-            self.bbox.rejected.connect(self.reject)
-        layout.addWidget(self.bbox)
-
-        constant = 121
-        row_height = 30
-        error_margin = 10
-        height = constant + row_height * min([10, datalen]) + error_margin
-        self.resize(width, height)
-
-        self.setWindowTitle(self.widget.get_title())
-        if icon is None:
-            self.setWindowIcon(ima.icon('dictedit'))
-        # Make the dialog act as a window
-        self.setWindowFlags(Qt.Window)
-
-    def get_value(self):
-        """Return modified copy of dictionary or list"""
-        # It is import to avoid accessing Qt C++ object as it has probably
-        # already been destroyed, due to the Qt.WA_DeleteOnClose attribute
-        return self.data_copy
-
-
-#==============================================================================
-# Remote versions of CollectionsDelegate and CollectionsEditorTableView
-#==============================================================================
-class RemoteCollectionsDelegate(CollectionsDelegate):
-    """CollectionsEditor Item Delegate"""
-    def __init__(self, parent=None):
-        CollectionsDelegate.__init__(self, parent)
-
-    def get_value(self, index):
-        if index.isValid():
-            name = index.model().keys[index.row()]
-            return self.parent().get_value(name)
-    
-    def set_value(self, index, value):
-        if index.isValid():
-            name = index.model().keys[index.row()]
-            self.parent().new_value(name, value)
-
-
-class RemoteCollectionsEditorTableView(BaseTableView):
-    """DictEditor table view"""
-    def __init__(self, parent, data, minmax=False, shellwidget=None,
-                 remote_editing=False, dataframe_format=None):
-        BaseTableView.__init__(self, parent)
-
-        self.shellwidget = shellwidget
-        self.var_properties = {}
-
-        self.dictfilter = None
-        self.model = None
-        self.delegate = None
-        self.readonly = False
-        self.model = CollectionsModel(self, data, names=True,
-                                      minmax=minmax,
-                                      dataframe_format=dataframe_format,
-                                      remote=True)
-        self.setModel(self.model)
-
-        self.delegate = RemoteCollectionsDelegate(self)
-        self.setItemDelegate(self.delegate)
-
-        self.setup_table()
-        self.menu = self.setup_menu(minmax)
-
-    #------ Remote/local API --------------------------------------------------
-    def get_value(self, name):
-        """Get the value of a variable"""
-        value = self.shellwidget.get_value(name)
-        # Reset temporal variable where value is saved to
-        # save memory
-        self.shellwidget._kernel_value = None
-        return value
-
-    def new_value(self, name, value):
-        """Create new value in data"""
-        try:
-            # We need to enclose values in a list to be able to send
-            # them to the kernel in Python 2
-            svalue = [cloudpickle.dumps(value, protocol=PICKLE_PROTOCOL)]
-            self.shellwidget.set_value(name, svalue)
-        except TypeError as e:
-            QMessageBox.critical(self, _("Error"),
-                                 "TypeError: %s" % to_text_string(e))
-        self.shellwidget.refresh_namespacebrowser()
-
-    def remove_values(self, names):
-        """Remove values from data"""
-        for name in names:
-            self.shellwidget.remove_value(name)
-        self.shellwidget.refresh_namespacebrowser()
-
-    def copy_value(self, orig_name, new_name):
-        """Copy value"""
-        self.shellwidget.copy_value(orig_name, new_name)
-        self.shellwidget.refresh_namespacebrowser()
-
-    def is_list(self, name):
-        """Return True if variable is a list, a tuple or a set"""
-        return self.var_properties[name]['is_list']
-
-    def is_dict(self, name):
-        """Return True if variable is a dictionary"""
-        return self.var_properties[name]['is_dict']
-
-    def get_len(self, name):
-        """Return sequence length"""
-        return self.var_properties[name]['len']
-
-    def is_array(self, name):
-        """Return True if variable is a NumPy array"""
-        return self.var_properties[name]['is_array']
-
-    def is_image(self, name):
-        """Return True if variable is a PIL.Image image"""
-        return self.var_properties[name]['is_image']
-
-    def is_data_frame(self, name):
-        """Return True if variable is a DataFrame"""
-        return self.var_properties[name]['is_data_frame']
-
-    def is_series(self, name):
-        """Return True if variable is a Series"""
-        return self.var_properties[name]['is_series']
-
-    def get_array_shape(self, name):
-        """Return array's shape"""
-        return self.var_properties[name]['array_shape']
-
-    def get_array_ndim(self, name):
-        """Return array's ndim"""
-        return self.var_properties[name]['array_ndim']
-
-    def plot(self, name, funcname):
-        """Plot item"""
-        sw = self.shellwidget
-        if sw._reading:
-            sw.dbg_exec_magic('varexp', '--%s %s' % (funcname, name))
-        else:
-            sw.execute("%%varexp --%s %s" % (funcname, name))
-
-    def imshow(self, name):
-        """Show item's image"""
-        sw = self.shellwidget
-        if sw._reading:
-            sw.dbg_exec_magic('varexp', '--imshow %s' % name)
-        else:
-            sw.execute("%%varexp --imshow %s" % name)
-
-    def show_image(self, name):
-        """Show image (item is a PIL image)"""
-        command = "%s.show()" % name
-        sw = self.shellwidget
-        if sw._reading:
-            sw.kernel_client.input(command)
-        else:
-            sw.execute(command)
-
-    # -------------------------------------------------------------------------
-
-    def setup_menu(self, minmax):
-        """Setup context menu."""
-        menu = BaseTableView.setup_menu(self, minmax)
-        return menu
-
-
-# =============================================================================
-# Tests
-# =============================================================================
-def get_test_data():
-    """Create test data."""
-    import numpy as np
-    from spyder.pil_patch import Image
-    image = Image.fromarray(np.random.randint(256, size=(100, 100)),
-                            mode='P')
-    testdict = {'d': 1, 'a': np.random.rand(10, 10), 'b': [1, 2]}
-    testdate = datetime.date(1945, 5, 8)
-    test_timedelta = datetime.timedelta(days=-1, minutes=42, seconds=13)
-
-    try:
-        import pandas as pd
-    except (ModuleNotFoundError, ImportError):
-        test_timestamp, test_pd_td, test_dtindex, test_series, test_df = None
-    else:
-        test_timestamp = pd.Timestamp("1945-05-08T23:01:00.12345")
-        test_pd_td = pd.Timedelta(days=2193, hours=12)
-        test_dtindex = pd.DatetimeIndex(start="1939-09-01T",
-                                              end="1939-10-06",
-                                              freq="12H")
-        test_series = pd.Series({"series_name": [0, 1, 2, 3, 4, 5]})
-        test_df = pd.DataFrame({"string_col": ["a", "b", "c", "d"],
-                                "int_col": [0, 1, 2, 3],
-                                "float_col": [1.1, 2.2, 3.3, 4.4],
-                                "bool_col": [True, False, False, True]})
-
-    class Foobar(object):
-
-        def __init__(self):
-            self.text = "toto"
-            self.testdict = testdict
-            self.testdate = testdate
-
-    foobar = Foobar()
-    return {'object': foobar,
-            'module': np,
-            'str': 'kjkj kj k j j kj k jkj',
-            'unicode': to_text_string('éù', 'utf-8'),
-            'list': [1, 3, [sorted, 5, 6], 'kjkj', None],
-<<<<<<< HEAD
-            'set': {1, 2, 1, 3, None, 'A', 'B', 'C', True, False},
-            'tuple': ([1, testdate, testdict], 'kjkj', None),
-=======
-            'tuple': ([1, testdate, testdict, test_timedelta], 'kjkj', None),
->>>>>>> 39336e96
-            'dict': testdict,
-            'float': 1.2233,
-            'int': 223,
-            'bool': True,
-            'array': np.random.rand(10, 10).astype(np.int64),
-            'masked_array': np.ma.array([[1, 0], [1, 0]],
-                                        mask=[[True, False], [False, False]]),
-            '1D-array': np.linspace(-10, 10).astype(np.float16),
-            '3D-array': np.random.randint(2, size=(5, 5, 5)).astype(np.bool_),
-            'empty_array': np.array([]),
-            'image': image,
-            'date': testdate,
-            'datetime': datetime.datetime(1945, 5, 8, 23, 1, 0, int(1.5e5)),
-            'timedelta': test_timedelta,
-            'complex': 2+1j,
-            'complex64': np.complex64(2+1j),
-            'complex128': np.complex128(9j),
-            'int8_scalar': np.int8(8),
-            'int16_scalar': np.int16(16),
-            'int32_scalar': np.int32(32),
-            'int64_scalar': np.int64(64),
-            'float16_scalar': np.float16(16),
-            'float32_scalar': np.float32(32),
-            'float64_scalar': np.float64(64),
-            'bool_scalar': np.bool(8),
-            'bool__scalar': np.bool_(8),
-            'timestamp': test_timestamp,
-            'timedelta_pd': test_pd_td,
-            'datetimeindex': test_dtindex,
-            'series': test_series,
-            'ddataframe': test_df,
-            'None': None,
-            'unsupported1': np.arccos,
-            'unsupported2': np.cast,
-            # Test for Issue #3518
-            'big_struct_array': np.zeros(1000, dtype=[('ID', 'f8'),
-                                                      ('param1', 'f8', 5000)]),
-            }
-
-
-def editor_test():
-    """Test Collections editor."""
-    from spyder.utils.qthelpers import qapplication
-
-    app = qapplication()             #analysis:ignore
-    dialog = CollectionsEditor()
-    dialog.setup(get_test_data())
-    dialog.show()
-    app.exec_()
-
-
-def remote_editor_test():
-    """Test remote collections editor."""
-    from spyder.utils.qthelpers import qapplication
-    app = qapplication()
-
-    from spyder.config.main import CONF
-    from spyder.widgets.variableexplorer.utils import (make_remote_view,
-                                                       REMOTE_SETTINGS)
-
-    settings = {}
-    for name in REMOTE_SETTINGS:
-        settings[name] = CONF.get('variable_explorer', name)
-
-<<<<<<< HEAD
-    remote = make_remote_view(get_test_data(), settings)
-=======
-    remote = make_remote_view(get_test_data(),
-                              VariableExplorer(None).get_settings())
->>>>>>> 39336e96
-    dialog = CollectionsEditor()
-    dialog.setup(remote, remote=True)
-    dialog.show()
-    app.exec_()
-
-
-if __name__ == "__main__":
-    editor_test()
-    remote_editor_test()
+# -*- coding: utf-8 -*-
+# -----------------------------------------------------------------------------
+# Copyright © Spyder Project Contributors
+#
+# Licensed under the terms of the MIT License
+# (see spyder/__init__.py for details)
+# ----------------------------------------------------------------------------
+
+"""
+Collections (i.e. dictionary, list, set and tuple) editor widget and dialog.
+"""
+
+#TODO: Multiple selection: open as many editors (array/dict/...) as necessary,
+#      at the same time
+
+# pylint: disable=C0103
+# pylint: disable=R0903
+# pylint: disable=R0911
+# pylint: disable=R0201
+
+# Standard library imports
+from __future__ import print_function
+import datetime
+import gc
+import sys
+
+# Third party imports
+import cloudpickle
+from qtpy.compat import getsavefilename, to_qvariant
+from qtpy.QtCore import (QAbstractTableModel, QDateTime, QModelIndex, Qt,
+                         Signal, Slot)
+from qtpy.QtGui import QColor, QKeySequence
+from qtpy.QtWidgets import (QAbstractItemDelegate, QApplication, QDateEdit,
+                            QDateTimeEdit, QDialog, QDialogButtonBox,
+                            QInputDialog, QItemDelegate, QLineEdit, QMenu,
+                            QMessageBox, QTableView, QVBoxLayout, QWidget)
+
+# Local imports
+from spyder.config.base import _
+from spyder.config.fonts import DEFAULT_SMALL_DELTA
+from spyder.config.gui import get_font
+from spyder.py3compat import (io, is_binary_string, is_text_string,
+                              PY3, to_text_string)
+from spyder.utils import icon_manager as ima
+from spyder.utils.misc import fix_reference_name, getcwd_or_home
+from spyder.utils.qthelpers import (add_actions, create_action,
+                                    mimedata2url)
+from spyder.widgets.variableexplorer.importwizard import ImportWizard
+from spyder.widgets.variableexplorer.texteditor import TextEditor
+from spyder.widgets.variableexplorer.utils import (
+    array, DataFrame, Index, display_to_value, FakeObject, get_color_name,
+    get_human_readable_type, get_size, Image, is_editable_type, is_known_type,
+    MaskedArray, ndarray, np_savetxt, Series, sort_against, try_to_eval,
+    unsorted_unique, value_to_display, get_object_attrs, get_type_string)
+
+if ndarray is not FakeObject:
+    from spyder.widgets.variableexplorer.arrayeditor import ArrayEditor
+
+if DataFrame is not FakeObject:
+    from spyder.widgets.variableexplorer.dataframeeditor import DataFrameEditor
+
+
+# To be able to get and set variables between Python 2 and 3
+PICKLE_PROTOCOL = 2
+
+LARGE_NROWS = 100
+ROWS_TO_LOAD = 50
+
+
+class ProxyObject(object):
+    """Dictionary proxy to an unknown object."""
+
+    def __init__(self, obj):
+        """Constructor."""
+        self.__obj__ = obj
+
+    def __len__(self):
+        """Get len according to detected attributes."""
+        return len(get_object_attrs(self.__obj__))
+
+    def __getitem__(self, key):
+        """Get the attribute corresponding to given key."""
+        # Fix #6284 where pandas MultiIndex returns NotImplementedError
+        # Due to NA checking not being supported on a multiindex.
+        try:
+            attribute_toreturn = getattr(self.__obj__, key)
+        except NotImplementedError:
+            attribute_toreturn = None
+        return attribute_toreturn
+
+    def __setitem__(self, key, value):
+        """Set attribute corresponding to key with value."""
+        try:
+            setattr(self.__obj__, key, value)
+        except TypeError:
+            pass
+
+
+class ReadOnlyCollectionsModel(QAbstractTableModel):
+    """CollectionsEditor Read-Only Table Model"""
+
+    def __init__(self, parent, data, title="", names=False,
+                 minmax=False, dataframe_format=None, remote=False):
+        QAbstractTableModel.__init__(self, parent)
+        if data is None:
+            data = {}
+        self.names = names
+        self.minmax = minmax
+        self.dataframe_format = dataframe_format
+        self.remote = remote
+        self.header0 = None
+        self._data = None
+        self.total_rows = None
+        self.showndata = None
+        self.keys = None
+        self.title = to_text_string(title) # in case title is not a string
+        if self.title:
+            self.title = self.title + ' - '
+        self.sizes = []
+        self.types = []
+        self.set_data(data)
+        
+    def get_data(self):
+        """Return model data"""
+        return self._data
+
+    def set_data(self, data, coll_filter=None):
+        """Set model data"""
+        self._data = data
+        data_type = get_type_string(data)
+
+        if coll_filter is not None and not self.remote and \
+          isinstance(data, (tuple, list, dict, set)):
+            data = coll_filter(data)
+        self.showndata = data
+
+        self.header0 = _("Index")
+        if self.names:
+            self.header0 = _("Name")
+        if isinstance(data, tuple):
+            self.keys = list(range(len(data)))
+            self.title += _("Tuple")
+        elif isinstance(data, list):
+            self.keys = list(range(len(data)))
+            self.title += _("List")
+        elif isinstance(data, set):
+            self.keys = list(range(len(data)))
+            self.title += _("Set")
+            self._data = list(data)
+        elif isinstance(data, dict):
+            self.keys = list(data.keys())
+            self.title += _("Dictionary")
+            if not self.names:
+                self.header0 = _("Key")
+        else:
+            self.keys = get_object_attrs(data)
+            self._data = data = self.showndata = ProxyObject(data)
+            if not self.names:
+                self.header0 = _("Attribute")
+
+        if not isinstance(self._data, ProxyObject):
+            self.title += (' (' + str(len(self.keys)) + ' ' +
+                          _("elements") + ')')
+        else:
+            self.title += data_type
+
+        self.total_rows = len(self.keys)
+        if self.total_rows > LARGE_NROWS:
+            self.rows_loaded = ROWS_TO_LOAD
+        else:
+            self.rows_loaded = self.total_rows
+
+        self.set_size_and_type()
+        self.reset()
+
+    def set_size_and_type(self, start=None, stop=None):
+        data = self._data
+        
+        if start is None and stop is None:
+            start = 0
+            stop = self.rows_loaded
+            fetch_more = False
+        else:
+            fetch_more = True
+        
+        if self.remote:
+            sizes = [ data[self.keys[index]]['size'] 
+                      for index in range(start, stop) ]
+            types = [ data[self.keys[index]]['type']
+                      for index in range(start, stop) ]
+        else:
+            sizes = [ get_size(data[self.keys[index]])
+                      for index in range(start, stop) ]
+            types = [ get_human_readable_type(data[self.keys[index]])
+                      for index in range(start, stop) ]
+
+        if fetch_more:
+            self.sizes = self.sizes + sizes
+            self.types = self.types + types
+        else:
+            self.sizes = sizes
+            self.types = types
+
+    def sort(self, column, order=Qt.AscendingOrder):
+        """Overriding sort method"""
+        reverse = (order==Qt.DescendingOrder)
+        if column == 0:
+            self.sizes = sort_against(self.sizes, self.keys, reverse)
+            self.types = sort_against(self.types, self.keys, reverse)
+            try:
+                self.keys.sort(reverse=reverse)
+            except:
+                pass
+        elif column == 1:
+            self.keys[:self.rows_loaded] = sort_against(self.keys, self.types,
+                                                        reverse)
+            self.sizes = sort_against(self.sizes, self.types, reverse)
+            try:
+                self.types.sort(reverse=reverse)
+            except:
+                pass
+        elif column == 2:
+            self.keys[:self.rows_loaded] = sort_against(self.keys, self.sizes,
+                                                        reverse)
+            self.types = sort_against(self.types, self.sizes, reverse)
+            try:
+                self.sizes.sort(reverse=reverse)
+            except:
+                pass
+        elif column == 3:
+            values = [self._data[key] for key in self.keys]
+            self.keys = sort_against(self.keys, values, reverse)
+            self.sizes = sort_against(self.sizes, values, reverse)
+            self.types = sort_against(self.types, values, reverse)
+        self.beginResetModel()
+        self.endResetModel()
+
+    def columnCount(self, qindex=QModelIndex()):
+        """Array column number"""
+        return 4
+
+    def rowCount(self, index=QModelIndex()):
+        """Array row number"""
+        if self.total_rows <= self.rows_loaded:
+            return self.total_rows
+        else:
+            return self.rows_loaded
+    
+    def canFetchMore(self, index=QModelIndex()):
+        if self.total_rows > self.rows_loaded:
+            return True
+        else:
+            return False
+ 
+    def fetchMore(self, index=QModelIndex()):
+        reminder = self.total_rows - self.rows_loaded
+        items_to_fetch = min(reminder, ROWS_TO_LOAD)
+        self.set_size_and_type(self.rows_loaded,
+                               self.rows_loaded + items_to_fetch)
+        self.beginInsertRows(QModelIndex(), self.rows_loaded,
+                             self.rows_loaded + items_to_fetch - 1)
+        self.rows_loaded += items_to_fetch
+        self.endInsertRows()
+    
+    def get_index_from_key(self, key):
+        try:
+            return self.createIndex(self.keys.index(key), 0)
+        except (RuntimeError, ValueError):
+            return QModelIndex()
+    
+    def get_key(self, index):
+        """Return current key"""
+        return self.keys[index.row()]
+    
+    def get_value(self, index):
+        """Return current value"""
+        if index.column() == 0:
+            return self.keys[ index.row() ]
+        elif index.column() == 1:
+            return self.types[ index.row() ]
+        elif index.column() == 2:
+            return self.sizes[ index.row() ]
+        else:
+            return self._data[ self.keys[index.row()] ]
+
+    def get_bgcolor(self, index):
+        """Background color depending on value"""
+        if index.column() == 0:
+            color = QColor(Qt.lightGray)
+            color.setAlphaF(.05)
+        elif index.column() < 3:
+            color = QColor(Qt.lightGray)
+            color.setAlphaF(.2)
+        else:
+            color = QColor(Qt.lightGray)
+            color.setAlphaF(.3)
+        return color
+
+    def data(self, index, role=Qt.DisplayRole):
+        """Cell content"""
+        if not index.isValid():
+            return to_qvariant()
+        value = self.get_value(index)
+        if index.column() == 3 and self.remote:
+            value = value['view']
+        if index.column() == 3:
+            display = value_to_display(value, minmax=self.minmax)
+        else:
+             display = to_text_string(value)
+        if role == Qt.DisplayRole:
+            return to_qvariant(display)
+        elif role == Qt.EditRole:
+            return to_qvariant(value_to_display(value))
+        elif role == Qt.TextAlignmentRole:
+            if index.column() == 3:
+                if len(display.splitlines()) < 3:
+                    return to_qvariant(int(Qt.AlignLeft|Qt.AlignVCenter))
+                else:
+                    return to_qvariant(int(Qt.AlignLeft|Qt.AlignTop))
+            else:
+                return to_qvariant(int(Qt.AlignLeft|Qt.AlignVCenter))
+        elif role == Qt.BackgroundColorRole:
+            return to_qvariant( self.get_bgcolor(index) )
+        elif role == Qt.FontRole:
+            return to_qvariant(get_font(font_size_delta=DEFAULT_SMALL_DELTA))
+        return to_qvariant()
+
+    def headerData(self, section, orientation, role=Qt.DisplayRole):
+        """Overriding method headerData"""
+        if role != Qt.DisplayRole:
+            return to_qvariant()
+        i_column = int(section)
+        if orientation == Qt.Horizontal:
+            headers = (self.header0, _("Type"), _("Size"), _("Value"))
+            return to_qvariant( headers[i_column] )
+        else:
+            return to_qvariant()
+
+    def flags(self, index):
+        """Overriding method flags"""
+        # This method was implemented in CollectionsModel only, but to enable
+        # tuple exploration (even without editing), this method was moved here
+        if not index.isValid():
+            return Qt.ItemIsEnabled
+        return Qt.ItemFlags(QAbstractTableModel.flags(self, index)|
+                            Qt.ItemIsEditable)
+    def reset(self):
+        self.beginResetModel()
+        self.endResetModel()
+
+
+class CollectionsModel(ReadOnlyCollectionsModel):
+    """Collections Table Model"""
+
+    def set_value(self, index, value):
+        """Set value"""
+        self._data[ self.keys[index.row()] ] = value
+        self.showndata[ self.keys[index.row()] ] = value
+        self.sizes[index.row()] = get_size(value)
+        self.types[index.row()] = get_human_readable_type(value)
+
+    def get_bgcolor(self, index):
+        """Background color depending on value"""
+        value = self.get_value(index)
+        if index.column() < 3:
+            color = ReadOnlyCollectionsModel.get_bgcolor(self, index)
+        else:
+            if self.remote:
+                color_name = value['color']
+            else:
+                color_name = get_color_name(value)
+            color = QColor(color_name)
+            color.setAlphaF(.2)
+        return color
+
+    def setData(self, index, value, role=Qt.EditRole):
+        """Cell content change"""
+        if not index.isValid():
+            return False
+        if index.column() < 3:
+            return False
+        value = display_to_value(value, self.get_value(index),
+                                 ignore_errors=True)
+        self.set_value(index, value)
+        self.dataChanged.emit(index, index)
+        return True
+
+
+class CollectionsDelegate(QItemDelegate):
+    """CollectionsEditor Item Delegate"""
+
+    def __init__(self, parent=None):
+        QItemDelegate.__init__(self, parent)
+        self._editors = {} # keep references on opened editors
+        
+    def get_value(self, index):
+        if index.isValid():
+            return index.model().get_value(index)
+    
+    def set_value(self, index, value):
+        if index.isValid():
+            index.model().set_value(index, value)
+
+    def show_warning(self, index):
+        """
+        Decide if showing a warning when the user is trying to view
+        a big variable associated to a Tablemodel index
+
+        This avoids getting the variables' value to know its
+        size and type, using instead those already computed by
+        the TableModel.
+        
+        The problem is when a variable is too big, it can take a
+        lot of time just to get its value
+        """
+        try:
+            val_size = index.model().sizes[index.row()]
+            val_type = index.model().types[index.row()]
+        except:
+            return False
+        if val_type in ['list', 'set', 'tuple', 'dict'] and \
+                int(val_size) > 1e5:
+            return True
+        else:
+            return False
+
+    def createEditor(self, parent, option, index):
+        """Overriding method createEditor"""
+        if index.column() < 3:
+            return None
+        if self.show_warning(index):
+            answer = QMessageBox.warning(self.parent(), _("Warning"),
+                                      _("Opening this variable can be slow\n\n"
+                                        "Do you want to continue anyway?"),
+                                      QMessageBox.Yes | QMessageBox.No)
+            if answer == QMessageBox.No:
+                return None
+        try:
+            value = self.get_value(index)
+            if value is None:
+                return None
+        except Exception as msg:
+            QMessageBox.critical(self.parent(), _("Error"),
+                                 _("Spyder was unable to retrieve the value of "
+                                   "this variable from the console.<br><br>"
+                                   "The error mesage was:<br>"
+                                   "<i>%s</i>"
+                                   ) % to_text_string(msg))
+            return
+        key = index.model().get_key(index)
+        readonly = (isinstance(value, (tuple, set)) or self.parent().readonly
+                    or not is_known_type(value))
+        # CollectionsEditor for a list, tuple, dict, etc.
+        if isinstance(value, (list, set, tuple, dict)):
+            editor = CollectionsEditor(parent=parent)
+            editor.setup(value, key, icon=self.parent().windowIcon(),
+                         readonly=readonly)
+            self.create_dialog(editor, dict(model=index.model(), editor=editor,
+                                            key=key, readonly=readonly))
+            return None
+        # ArrayEditor for a Numpy array
+        elif isinstance(value, (ndarray, MaskedArray)) \
+          and ndarray is not FakeObject:
+            editor = ArrayEditor(parent=parent)
+            if not editor.setup_and_check(value, title=key, readonly=readonly):
+                return
+            self.create_dialog(editor, dict(model=index.model(), editor=editor,
+                                            key=key, readonly=readonly))
+            return None
+        # ArrayEditor for an images
+        elif isinstance(value, Image) and ndarray is not FakeObject \
+          and Image is not FakeObject:
+            arr = array(value)
+            editor = ArrayEditor(parent=parent)
+            if not editor.setup_and_check(arr, title=key, readonly=readonly):
+                return
+            conv_func = lambda arr: Image.fromarray(arr, mode=value.mode)
+            self.create_dialog(editor, dict(model=index.model(), editor=editor,
+                                            key=key, readonly=readonly,
+                                            conv=conv_func))
+            return None
+        # DataFrameEditor for a pandas dataframe, series or index
+        elif isinstance(value, (DataFrame, Index, Series)) \
+          and DataFrame is not FakeObject:
+            editor = DataFrameEditor(parent=parent)
+            if not editor.setup_and_check(value, title=key):
+                return
+            editor.dataModel.set_format(index.model().dataframe_format)
+            editor.sig_option_changed.connect(self.change_option)
+            self.create_dialog(editor, dict(model=index.model(), editor=editor,
+                                            key=key, readonly=readonly))
+            return None
+        # QDateEdit and QDateTimeEdit for a dates or datetime respectively
+        elif isinstance(value, datetime.date):
+            if readonly:
+                return None
+            else:
+                if isinstance(value, datetime.datetime):
+                    editor = QDateTimeEdit(value, parent=parent)
+                else:
+                    editor = QDateEdit(value, parent=parent)
+                editor.setCalendarPopup(True)
+                editor.setFont(get_font(font_size_delta=DEFAULT_SMALL_DELTA))
+                return editor
+        # TextEditor for a long string
+        elif is_text_string(value) and len(value) > 40:
+            te = TextEditor(None, parent=parent)
+            if te.setup_and_check(value):
+                editor = TextEditor(value, key,
+                                    readonly=readonly, parent=parent)
+                self.create_dialog(editor, dict(model=index.model(),
+                                                editor=editor, key=key,
+                                                readonly=readonly))
+            return None
+        # QLineEdit for an individual value (int, float, short string, etc)
+        elif is_editable_type(value):
+            if readonly:
+                return None
+            else:
+                editor = QLineEdit(parent=parent)
+                editor.setFont(get_font(font_size_delta=DEFAULT_SMALL_DELTA))
+                editor.setAlignment(Qt.AlignLeft)
+                # This is making Spyder crash because the QLineEdit that it's
+                # been modified is removed and a new one is created after
+                # evaluation. So the object on which this method is trying to
+                # act doesn't exist anymore.
+                # editor.returnPressed.connect(self.commitAndCloseEditor)
+                return editor
+        # CollectionsEditor for an arbitrary Python object
+        else:
+            editor = CollectionsEditor(parent=parent)
+            editor.setup(value, key, icon=self.parent().windowIcon(),
+                         readonly=readonly)
+            self.create_dialog(editor, dict(model=index.model(), editor=editor,
+                                            key=key, readonly=readonly))
+            return None
+
+    def create_dialog(self, editor, data):
+        self._editors[id(editor)] = data
+        editor.accepted.connect(
+                     lambda eid=id(editor): self.editor_accepted(eid))
+        editor.rejected.connect(
+                     lambda eid=id(editor): self.editor_rejected(eid))
+        editor.show()
+        
+    @Slot(str, object)
+    def change_option(self, option_name, new_value):
+        """
+        Change configuration option.
+
+        This function is called when a `sig_option_changed` signal is received.
+        At the moment, this signal can only come from a DataFrameEditor.
+        """
+        if option_name == 'dataframe_format':
+            self.parent().set_dataframe_format(new_value)
+
+    def editor_accepted(self, editor_id):
+        data = self._editors[editor_id]
+        if not data['readonly']:
+            index = data['model'].get_index_from_key(data['key'])
+            value = data['editor'].get_value()
+            conv_func = data.get('conv', lambda v: v)
+            self.set_value(index, conv_func(value))
+        self._editors.pop(editor_id)
+        self.free_memory()
+        
+    def editor_rejected(self, editor_id):
+        self._editors.pop(editor_id)
+        self.free_memory()
+
+    def free_memory(self):
+        """Free memory after closing an editor."""
+        gc.collect()
+
+    def commitAndCloseEditor(self):
+        """Overriding method commitAndCloseEditor"""
+        editor = self.sender()
+        # Avoid a segfault with PyQt5. Variable value won't be changed
+        # but at least Spyder won't crash. It seems generated by a
+        # bug in sip. See
+        # http://comments.gmane.org/gmane.comp.python.pyqt-pykde/26544
+        try:
+            self.commitData.emit(editor)
+        except AttributeError:
+            pass
+        self.closeEditor.emit(editor, QAbstractItemDelegate.NoHint)
+
+    def setEditorData(self, editor, index):
+        """
+        Overriding method setEditorData
+        Model --> Editor
+        """
+        value = self.get_value(index)
+        if isinstance(editor, QLineEdit):
+            if is_binary_string(value):
+                try:
+                    value = to_text_string(value, 'utf8')
+                except:
+                    pass
+            if not is_text_string(value):
+                value = repr(value)
+            editor.setText(value)
+        elif isinstance(editor, QDateEdit):
+            editor.setDate(value)
+        elif isinstance(editor, QDateTimeEdit):
+            editor.setDateTime(QDateTime(value.date(), value.time()))
+
+    def setModelData(self, editor, model, index):
+        """
+        Overriding method setModelData
+        Editor --> Model
+        """
+        if not hasattr(model, "set_value"):
+            # Read-only mode
+            return
+        
+        if isinstance(editor, QLineEdit):
+            value = editor.text()
+            try:
+                value = display_to_value(to_qvariant(value),
+                                         self.get_value(index),
+                                         ignore_errors=False)
+            except Exception as msg:
+                raise
+                QMessageBox.critical(editor, _("Edit item"),
+                                     _("<b>Unable to assign data to item.</b>"
+                                       "<br><br>Error message:<br>%s"
+                                       ) % str(msg))
+                return
+        elif isinstance(editor, QDateEdit):
+            qdate = editor.date()
+            value = datetime.date( qdate.year(), qdate.month(), qdate.day() )
+        elif isinstance(editor, QDateTimeEdit):
+            qdatetime = editor.dateTime()
+            qdate = qdatetime.date()
+            qtime = qdatetime.time()
+            value = datetime.datetime( qdate.year(), qdate.month(),
+                                       qdate.day(), qtime.hour(),
+                                       qtime.minute(), qtime.second() )
+        else:
+            # Should not happen...
+            raise RuntimeError("Unsupported editor widget")
+        self.set_value(index, value)
+
+
+class BaseTableView(QTableView):
+    """Base collection editor table view"""
+    sig_option_changed = Signal(str, object)
+    sig_files_dropped = Signal(list)
+    redirect_stdio = Signal(bool)
+    
+    def __init__(self, parent):
+        QTableView.__init__(self, parent)
+        self.array_filename = None
+        self.menu = None
+        self.empty_ws_menu = None
+        self.paste_action = None
+        self.copy_action = None
+        self.edit_action = None
+        self.plot_action = None
+        self.hist_action = None
+        self.imshow_action = None
+        self.save_array_action = None
+        self.insert_action = None
+        self.remove_action = None
+        self.minmax_action = None
+        self.rename_action = None
+        self.duplicate_action = None
+        self.delegate = None
+        self.setAcceptDrops(True)
+        
+    def setup_table(self):
+        """Setup table"""
+        self.horizontalHeader().setStretchLastSection(True)
+        self.adjust_columns()
+        # Sorting columns
+        self.setSortingEnabled(True)
+        self.sortByColumn(0, Qt.AscendingOrder)
+    
+    def setup_menu(self, minmax):
+        """Setup context menu"""
+        if self.minmax_action is not None:
+            self.minmax_action.setChecked(minmax)
+            return
+        
+        resize_action = create_action(self, _("Resize rows to contents"),
+                                      triggered=self.resizeRowsToContents)
+        self.paste_action = create_action(self, _("Paste"),
+                                          icon=ima.icon('editpaste'),
+                                          triggered=self.paste)
+        self.copy_action = create_action(self, _("Copy"),
+                                         icon=ima.icon('editcopy'),
+                                         triggered=self.copy)
+        self.edit_action = create_action(self, _("Edit"),
+                                         icon=ima.icon('edit'),
+                                         triggered=self.edit_item)
+        self.plot_action = create_action(self, _("Plot"),
+                                    icon=ima.icon('plot'),
+                                    triggered=lambda: self.plot_item('plot'))
+        self.plot_action.setVisible(False)
+        self.hist_action = create_action(self, _("Histogram"),
+                                    icon=ima.icon('hist'),
+                                    triggered=lambda: self.plot_item('hist'))
+        self.hist_action.setVisible(False)
+        self.imshow_action = create_action(self, _("Show image"),
+                                           icon=ima.icon('imshow'),
+                                           triggered=self.imshow_item)
+        self.imshow_action.setVisible(False)
+        self.save_array_action = create_action(self, _("Save array"),
+                                               icon=ima.icon('filesave'),
+                                               triggered=self.save_array)
+        self.save_array_action.setVisible(False)
+        self.insert_action = create_action(self, _("Insert"),
+                                           icon=ima.icon('insert'),
+                                           triggered=self.insert_item)
+        self.remove_action = create_action(self, _("Remove"),
+                                           icon=ima.icon('editdelete'),
+                                           triggered=self.remove_item)
+        self.minmax_action = create_action(self, _("Show arrays min/max"),
+                                           toggled=self.toggle_minmax)
+        self.minmax_action.setChecked(minmax)
+        self.toggle_minmax(minmax)
+        self.rename_action = create_action(self, _("Rename"),
+                                           icon=ima.icon('rename'),
+                                           triggered=self.rename_item)
+        self.duplicate_action = create_action(self, _("Duplicate"),
+                                              icon=ima.icon('edit_add'),
+                                              triggered=self.duplicate_item)
+        menu = QMenu(self)
+        menu_actions = [self.edit_action, self.plot_action, self.hist_action,
+                        self.imshow_action, self.save_array_action,
+                        self.insert_action, self.remove_action,
+                        self.copy_action, self.paste_action,
+                        None, self.rename_action, self.duplicate_action,
+                        None, resize_action]
+        if ndarray is not FakeObject:
+            menu_actions.append(self.minmax_action)
+        add_actions(menu, menu_actions)
+        self.empty_ws_menu = QMenu(self)
+        add_actions(self.empty_ws_menu,
+                    [self.insert_action, self.paste_action,
+                     None, resize_action])
+        return menu
+    
+    #------ Remote/local API --------------------------------------------------
+    def remove_values(self, keys):
+        """Remove values from data"""
+        raise NotImplementedError
+
+    def copy_value(self, orig_key, new_key):
+        """Copy value"""
+        raise NotImplementedError
+    
+    def new_value(self, key, value):
+        """Create new value in data"""
+        raise NotImplementedError
+        
+    def is_list(self, key):
+        """Return True if variable is a list, a set or a tuple"""
+        raise NotImplementedError
+        
+    def get_len(self, key):
+        """Return sequence length"""
+        raise NotImplementedError
+        
+    def is_array(self, key):
+        """Return True if variable is a numpy array"""
+        raise NotImplementedError
+
+    def is_image(self, key):
+        """Return True if variable is a PIL.Image image"""
+        raise NotImplementedError
+    
+    def is_dict(self, key):
+        """Return True if variable is a dictionary"""
+        raise NotImplementedError
+        
+    def get_array_shape(self, key):
+        """Return array's shape"""
+        raise NotImplementedError
+        
+    def get_array_ndim(self, key):
+        """Return array's ndim"""
+        raise NotImplementedError
+    
+    def oedit(self, key):
+        """Edit item"""
+        raise NotImplementedError
+    
+    def plot(self, key, funcname):
+        """Plot item"""
+        raise NotImplementedError
+    
+    def imshow(self, key):
+        """Show item's image"""
+        raise NotImplementedError
+    
+    def show_image(self, key):
+        """Show image (item is a PIL image)"""
+        raise NotImplementedError
+    #--------------------------------------------------------------------------
+            
+    def refresh_menu(self):
+        """Refresh context menu"""
+        index = self.currentIndex()
+        condition = index.isValid()
+        self.edit_action.setEnabled( condition )
+        self.remove_action.setEnabled( condition )
+        self.refresh_plot_entries(index)
+        
+    def refresh_plot_entries(self, index):
+        if index.isValid():
+            key = self.model.get_key(index)
+            is_list = self.is_list(key)
+            is_array = self.is_array(key) and self.get_len(key) != 0
+            condition_plot = (is_array and len(self.get_array_shape(key)) <= 2)
+            condition_hist = (is_array and self.get_array_ndim(key) == 1)
+            condition_imshow = condition_plot and self.get_array_ndim(key) == 2
+            condition_imshow = condition_imshow or self.is_image(key)
+        else:
+            is_array = condition_plot = condition_imshow = is_list \
+                     = condition_hist = False
+        self.plot_action.setVisible(condition_plot or is_list)
+        self.hist_action.setVisible(condition_hist or is_list)
+        self.imshow_action.setVisible(condition_imshow)
+        self.save_array_action.setVisible(is_array)
+        
+    def adjust_columns(self):
+        """Resize two first columns to contents"""
+        for col in range(3):
+            self.resizeColumnToContents(col)
+        
+    def set_data(self, data):
+        """Set table data"""
+        if data is not None:
+            self.model.set_data(data, self.dictfilter)
+            self.sortByColumn(0, Qt.AscendingOrder)
+
+    def mousePressEvent(self, event):
+        """Reimplement Qt method"""
+        if event.button() != Qt.LeftButton:
+            QTableView.mousePressEvent(self, event)
+            return
+        index_clicked = self.indexAt(event.pos())
+        if index_clicked.isValid():
+            if index_clicked == self.currentIndex() \
+               and index_clicked in self.selectedIndexes():
+                self.clearSelection()
+            else:
+                QTableView.mousePressEvent(self, event)
+        else:
+            self.clearSelection()
+            event.accept()
+    
+    def mouseDoubleClickEvent(self, event):
+        """Reimplement Qt method"""
+        index_clicked = self.indexAt(event.pos())
+        if index_clicked.isValid():
+            row = index_clicked.row()
+            # TODO: Remove hard coded "Value" column number (3 here)
+            index_clicked = index_clicked.child(row, 3)
+            self.edit(index_clicked)
+        else:
+            event.accept()
+    
+    def keyPressEvent(self, event):
+        """Reimplement Qt methods"""
+        if event.key() == Qt.Key_Delete:
+            self.remove_item()
+        elif event.key() == Qt.Key_F2:
+            self.rename_item()
+        elif event == QKeySequence.Copy:
+            self.copy()
+        elif event == QKeySequence.Paste:
+            self.paste()
+        else:
+            QTableView.keyPressEvent(self, event)
+        
+    def contextMenuEvent(self, event):
+        """Reimplement Qt method"""
+        if self.model.showndata:
+            self.refresh_menu()
+            self.menu.popup(event.globalPos())
+            event.accept()
+        else:
+            self.empty_ws_menu.popup(event.globalPos())
+            event.accept()
+
+    def dragEnterEvent(self, event):
+        """Allow user to drag files"""
+        if mimedata2url(event.mimeData()):
+            event.accept()
+        else:
+            event.ignore()
+    
+    def dragMoveEvent(self, event):
+        """Allow user to move files"""
+        if mimedata2url(event.mimeData()):
+            event.setDropAction(Qt.CopyAction)
+            event.accept()
+        else:
+            event.ignore()
+
+    def dropEvent(self, event):
+        """Allow user to drop supported files"""
+        urls = mimedata2url(event.mimeData())
+        if urls:
+            event.setDropAction(Qt.CopyAction)
+            event.accept()
+            self.sig_files_dropped.emit(urls)
+        else:
+            event.ignore()
+
+    @Slot(bool)
+    def toggle_minmax(self, state):
+        """Toggle min/max display for numpy arrays"""
+        self.sig_option_changed.emit('minmax', state)
+        self.model.minmax = state
+
+    @Slot(str)
+    def set_dataframe_format(self, new_format):
+        """
+        Set format to use in DataframeEditor.
+
+        Args:
+            new_format (string): e.g. "%.3f"
+        """
+        self.sig_option_changed.emit('dataframe_format', new_format)
+        self.model.dataframe_format = new_format
+
+    @Slot()
+    def edit_item(self):
+        """Edit item"""
+        index = self.currentIndex()
+        if not index.isValid():
+            return
+        # TODO: Remove hard coded "Value" column number (3 here)
+        self.edit(index.child(index.row(), 3))
+
+    @Slot()
+    def remove_item(self):
+        """Remove item"""
+        indexes = self.selectedIndexes()
+        if not indexes:
+            return
+        for index in indexes:
+            if not index.isValid():
+                return
+        one = _("Do you want to remove the selected item?")
+        more = _("Do you want to remove all selected items?")
+        answer = QMessageBox.question(self, _( "Remove"),
+                                      one if len(indexes) == 1 else more,
+                                      QMessageBox.Yes | QMessageBox.No)
+        if answer == QMessageBox.Yes:
+            idx_rows = unsorted_unique([idx.row() for idx in indexes])
+            keys = [ self.model.keys[idx_row] for idx_row in idx_rows ]
+            self.remove_values(keys)
+
+    def copy_item(self, erase_original=False):
+        """Copy item"""
+        indexes = self.selectedIndexes()
+        if not indexes:
+            return
+        idx_rows = unsorted_unique([idx.row() for idx in indexes])
+        if len(idx_rows) > 1 or not indexes[0].isValid():
+            return
+        orig_key = self.model.keys[idx_rows[0]]
+        if erase_original:
+            title = _('Rename')
+            field_text = _('New variable name:')
+        else:
+            title = _('Duplicate')
+            field_text = _('Variable name:')
+        data = self.model.get_data()
+        if isinstance(data, (list, set)):
+            new_key, valid = len(data), True
+        else:
+            new_key, valid = QInputDialog.getText(self, title, field_text,
+                                                  QLineEdit.Normal, orig_key)
+        if valid and to_text_string(new_key):
+            new_key = try_to_eval(to_text_string(new_key))
+            if new_key == orig_key:
+                return
+            self.copy_value(orig_key, new_key)
+            if erase_original:
+                self.remove_values([orig_key])
+
+    @Slot()
+    def duplicate_item(self):
+        """Duplicate item"""
+        self.copy_item()
+
+    @Slot()
+    def rename_item(self):
+        """Rename item"""
+        self.copy_item(True)
+
+    @Slot()
+    def insert_item(self):
+        """Insert item"""
+        index = self.currentIndex()
+        if not index.isValid():
+            row = self.model.rowCount()
+        else:
+            row = index.row()
+        data = self.model.get_data()
+        if isinstance(data, list):
+            key = row
+            data.insert(row, '')
+        elif isinstance(data, dict):
+            key, valid = QInputDialog.getText(self, _( 'Insert'), _( 'Key:'),
+                                              QLineEdit.Normal)
+            if valid and to_text_string(key):
+                key = try_to_eval(to_text_string(key))
+            else:
+                return
+        else:
+            return
+        value, valid = QInputDialog.getText(self, _('Insert'), _('Value:'),
+                                            QLineEdit.Normal)
+        if valid and to_text_string(value):
+            self.new_value(key, try_to_eval(to_text_string(value)))
+            
+    def __prepare_plot(self):
+        try:
+            import guiqwt.pyplot   #analysis:ignore
+            return True
+        except:
+            try:
+                if 'matplotlib' not in sys.modules:
+                    import matplotlib
+                    matplotlib.use("Qt4Agg")
+                return True
+            except:
+                QMessageBox.warning(self, _("Import error"),
+                                    _("Please install <b>matplotlib</b>"
+                                      " or <b>guiqwt</b>."))
+
+    def plot_item(self, funcname):
+        """Plot item"""
+        index = self.currentIndex()
+        if self.__prepare_plot():
+            key = self.model.get_key(index)
+            try:
+                self.plot(key, funcname)
+            except (ValueError, TypeError) as error:
+                QMessageBox.critical(self, _( "Plot"),
+                                     _("<b>Unable to plot data.</b>"
+                                       "<br><br>Error message:<br>%s"
+                                       ) % str(error))
+
+    @Slot()
+    def imshow_item(self):
+        """Imshow item"""
+        index = self.currentIndex()
+        if self.__prepare_plot():
+            key = self.model.get_key(index)
+            try:
+                if self.is_image(key):
+                    self.show_image(key)
+                else:
+                    self.imshow(key)
+            except (ValueError, TypeError) as error:
+                QMessageBox.critical(self, _( "Plot"),
+                                     _("<b>Unable to show image.</b>"
+                                       "<br><br>Error message:<br>%s"
+                                       ) % str(error))
+
+    @Slot()
+    def save_array(self):
+        """Save array"""
+        title = _( "Save array")
+        if self.array_filename is None:
+            self.array_filename = getcwd_or_home()
+        self.redirect_stdio.emit(False)
+        filename, _selfilter = getsavefilename(self, title,
+                                               self.array_filename,
+                                               _("NumPy arrays")+" (*.npy)")
+        self.redirect_stdio.emit(True)
+        if filename:
+            self.array_filename = filename
+            data = self.delegate.get_value( self.currentIndex() )
+            try:
+                import numpy as np
+                np.save(self.array_filename, data)
+            except Exception as error:
+                QMessageBox.critical(self, title,
+                                     _("<b>Unable to save array</b>"
+                                       "<br><br>Error message:<br>%s"
+                                       ) % str(error))
+    
+    @Slot()
+    def copy(self):
+        """Copy text to clipboard"""
+        clipboard = QApplication.clipboard()
+        clipl = []
+        for idx in self.selectedIndexes():
+            if not idx.isValid():
+                continue
+            obj = self.delegate.get_value(idx)
+            # Check if we are trying to copy a numpy array, and if so make sure
+            # to copy the whole thing in a tab separated format
+            if isinstance(obj, (ndarray, MaskedArray)) \
+              and ndarray is not FakeObject:
+                if PY3:
+                    output = io.BytesIO()
+                else:
+                    output = io.StringIO()
+                try:
+                    np_savetxt(output, obj, delimiter='\t')
+                except:
+                    QMessageBox.warning(self, _("Warning"),
+                                        _("It was not possible to copy "
+                                          "this array"))
+                    return
+                obj = output.getvalue().decode('utf-8')
+                output.close()
+            elif isinstance(obj, (DataFrame, Series)) \
+              and DataFrame is not FakeObject:
+                output = io.StringIO()
+                obj.to_csv(output, sep='\t', index=True, header=True)
+                if PY3:
+                    obj = output.getvalue()
+                else:
+                    obj = output.getvalue().decode('utf-8')
+                output.close()
+            elif is_binary_string(obj):
+                obj = to_text_string(obj, 'utf8')
+            else:
+                obj = to_text_string(obj)
+            clipl.append(obj)
+        clipboard.setText('\n'.join(clipl))
+
+    def import_from_string(self, text, title=None):
+        """Import data from string"""
+        data = self.model.get_data()
+        editor = ImportWizard(self, text, title=title,
+                              contents_title=_("Clipboard contents"),
+                              varname=fix_reference_name("data",
+                                                         blacklist=list(data.keys())))
+        if editor.exec_():
+            var_name, clip_data = editor.get_data()
+            self.new_value(var_name, clip_data)
+
+    @Slot()
+    def paste(self):
+        """Import text/data/code from clipboard"""
+        clipboard = QApplication.clipboard()
+        cliptext = ''
+        if clipboard.mimeData().hasText():
+            cliptext = to_text_string(clipboard.text())
+        if cliptext.strip():
+            self.import_from_string(cliptext, title=_("Import from clipboard"))
+        else:
+            QMessageBox.warning(self, _( "Empty clipboard"),
+                                _("Nothing to be imported from clipboard."))
+
+
+class CollectionsEditorTableView(BaseTableView):
+    """CollectionsEditor table view"""
+    def __init__(self, parent, data, readonly=False, title="",
+                 names=False, minmax=False):
+        BaseTableView.__init__(self, parent)
+        self.dictfilter = None
+        self.readonly = readonly or isinstance(data, (tuple, set))
+        CollectionsModelClass = ReadOnlyCollectionsModel if self.readonly \
+                                else CollectionsModel
+        self.model = CollectionsModelClass(self, data, title, names=names,
+                                           minmax=minmax)
+        self.setModel(self.model)
+        self.delegate = CollectionsDelegate(self)
+        self.setItemDelegate(self.delegate)
+
+        self.setup_table()
+        self.menu = self.setup_menu(minmax)
+
+        if isinstance(data, set):
+            self.horizontalHeader().hideSection(0)
+
+    #------ Remote/local API --------------------------------------------------
+    def remove_values(self, keys):
+        """Remove values from data"""
+        data = self.model.get_data()
+        for key in sorted(keys, reverse=True):
+            data.pop(key)
+            self.set_data(data)
+
+    def copy_value(self, orig_key, new_key):
+        """Copy value"""
+        data = self.model.get_data()
+        if isinstance(data, list):
+            data.append(data[orig_key])
+        if isinstance(data, set):
+            data.add(data[orig_key])
+        else:
+            data[new_key] = data[orig_key]
+        self.set_data(data)
+    
+    def new_value(self, key, value):
+        """Create new value in data"""
+        data = self.model.get_data()
+        data[key] = value
+        self.set_data(data)
+        
+    def is_list(self, key):
+        """Return True if variable is a list or a tuple"""
+        data = self.model.get_data()
+        return isinstance(data[key], (tuple, list))
+
+    def is_set(self, key):
+        """Return True if variable is a set"""
+        data = self.model.get_data()
+        return isinstance(data[key], set)
+
+    def get_len(self, key):
+        """Return sequence length"""
+        data = self.model.get_data()
+        return len(data[key])
+        
+    def is_array(self, key):
+        """Return True if variable is a numpy array"""
+        data = self.model.get_data()
+        return isinstance(data[key], (ndarray, MaskedArray))
+        
+    def is_image(self, key):
+        """Return True if variable is a PIL.Image image"""
+        data = self.model.get_data()
+        return isinstance(data[key], Image)
+    
+    def is_dict(self, key):
+        """Return True if variable is a dictionary"""
+        data = self.model.get_data()
+        return isinstance(data[key], dict)
+        
+    def get_array_shape(self, key):
+        """Return array's shape"""
+        data = self.model.get_data()
+        return data[key].shape
+        
+    def get_array_ndim(self, key):
+        """Return array's ndim"""
+        data = self.model.get_data()
+        return data[key].ndim
+
+    def oedit(self, key):
+        """Edit item"""
+        data = self.model.get_data()
+        from spyder.widgets.variableexplorer.objecteditor import oedit
+        oedit(data[key])
+
+    def plot(self, key, funcname):
+        """Plot item"""
+        data = self.model.get_data()
+        import spyder.pyplot as plt
+        plt.figure()
+        getattr(plt, funcname)(data[key])
+        plt.show()
+    
+    def imshow(self, key):
+        """Show item's image"""
+        data = self.model.get_data()
+        import spyder.pyplot as plt
+        plt.figure()
+        plt.imshow(data[key])
+        plt.show()
+            
+    def show_image(self, key):
+        """Show image (item is a PIL image)"""
+        data = self.model.get_data()
+        data[key].show()
+    #--------------------------------------------------------------------------
+
+    def refresh_menu(self):
+        """Refresh context menu"""
+        data = self.model.get_data()
+        index = self.currentIndex()
+        condition = (not isinstance(data, (tuple, set))) and index.isValid() \
+                    and not self.readonly
+        self.edit_action.setEnabled( condition )
+        self.remove_action.setEnabled( condition )
+        self.insert_action.setEnabled( not self.readonly )
+        self.duplicate_action.setEnabled(condition)
+        condition_rename = not isinstance(data, (tuple, list, set))
+        self.rename_action.setEnabled(condition_rename)
+        self.refresh_plot_entries(index)
+        
+    def set_filter(self, dictfilter=None):
+        """Set table dict filter"""
+        self.dictfilter = dictfilter
+
+
+class CollectionsEditorWidget(QWidget):
+    """Dictionary Editor Widget"""
+    def __init__(self, parent, data, readonly=False, title="", remote=False):
+        QWidget.__init__(self, parent)
+        if remote:
+            self.editor = RemoteCollectionsEditorTableView(self, data, readonly)
+        else:
+            self.editor = CollectionsEditorTableView(self, data, readonly,
+                                                     title)
+        layout = QVBoxLayout()
+        layout.addWidget(self.editor)
+        self.setLayout(layout)
+        
+    def set_data(self, data):
+        """Set DictEditor data"""
+        self.editor.set_data(data)
+        
+    def get_title(self):
+        """Get model title"""
+        return self.editor.model.title
+
+
+class CollectionsEditor(QDialog):
+    """Collections Editor Dialog"""
+    def __init__(self, parent=None):
+        QDialog.__init__(self, parent)
+
+        # Destroying the C++ object right after closing the dialog box,
+        # otherwise it may be garbage-collected in another QThread
+        # (e.g. the editor's analysis thread in Spyder), thus leading to
+        # a segmentation fault on UNIX or an application crash on Windows
+        self.setAttribute(Qt.WA_DeleteOnClose)
+
+        self.data_copy = None
+        self.widget = None
+
+    def setup(self, data, title='', readonly=False, width=650, remote=False,
+              icon=None, parent=None):
+        """Setup editor."""
+        if isinstance(data, (dict, set)):
+            # dictionnary, set
+            self.data_copy = data.copy()
+            datalen = len(data)
+        elif isinstance(data, (tuple, list)):
+            # list, tuple
+            self.data_copy = data[:]
+            datalen = len(data)
+        else:
+            # unknown object
+            import copy
+            try:
+                self.data_copy = copy.deepcopy(data)
+            except NotImplementedError:
+                self.data_copy = copy.copy(data)
+            except (TypeError, AttributeError):
+                readonly = True
+                self.data_copy = data
+            datalen = len(get_object_attrs(data))
+        self.widget = CollectionsEditorWidget(self, self.data_copy,
+                                              title=title, readonly=readonly,
+                                              remote=remote)
+
+        layout = QVBoxLayout()
+        layout.addWidget(self.widget)
+        self.setLayout(layout)
+
+        # Buttons configuration
+        buttons = QDialogButtonBox.Ok
+        if not readonly:
+            buttons = buttons | QDialogButtonBox.Cancel
+        self.bbox = QDialogButtonBox(buttons)
+        self.bbox.accepted.connect(self.accept)
+        if not readonly:
+            self.bbox.rejected.connect(self.reject)
+        layout.addWidget(self.bbox)
+
+        constant = 121
+        row_height = 30
+        error_margin = 10
+        height = constant + row_height * min([10, datalen]) + error_margin
+        self.resize(width, height)
+
+        self.setWindowTitle(self.widget.get_title())
+        if icon is None:
+            self.setWindowIcon(ima.icon('dictedit'))
+        # Make the dialog act as a window
+        self.setWindowFlags(Qt.Window)
+
+    def get_value(self):
+        """Return modified copy of dictionary or list"""
+        # It is import to avoid accessing Qt C++ object as it has probably
+        # already been destroyed, due to the Qt.WA_DeleteOnClose attribute
+        return self.data_copy
+
+
+#==============================================================================
+# Remote versions of CollectionsDelegate and CollectionsEditorTableView
+#==============================================================================
+class RemoteCollectionsDelegate(CollectionsDelegate):
+    """CollectionsEditor Item Delegate"""
+    def __init__(self, parent=None):
+        CollectionsDelegate.__init__(self, parent)
+
+    def get_value(self, index):
+        if index.isValid():
+            name = index.model().keys[index.row()]
+            return self.parent().get_value(name)
+    
+    def set_value(self, index, value):
+        if index.isValid():
+            name = index.model().keys[index.row()]
+            self.parent().new_value(name, value)
+
+
+class RemoteCollectionsEditorTableView(BaseTableView):
+    """DictEditor table view"""
+    def __init__(self, parent, data, minmax=False, shellwidget=None,
+                 remote_editing=False, dataframe_format=None):
+        BaseTableView.__init__(self, parent)
+
+        self.shellwidget = shellwidget
+        self.var_properties = {}
+
+        self.dictfilter = None
+        self.model = None
+        self.delegate = None
+        self.readonly = False
+        self.model = CollectionsModel(self, data, names=True,
+                                      minmax=minmax,
+                                      dataframe_format=dataframe_format,
+                                      remote=True)
+        self.setModel(self.model)
+
+        self.delegate = RemoteCollectionsDelegate(self)
+        self.setItemDelegate(self.delegate)
+
+        self.setup_table()
+        self.menu = self.setup_menu(minmax)
+
+    #------ Remote/local API --------------------------------------------------
+    def get_value(self, name):
+        """Get the value of a variable"""
+        value = self.shellwidget.get_value(name)
+        # Reset temporal variable where value is saved to
+        # save memory
+        self.shellwidget._kernel_value = None
+        return value
+
+    def new_value(self, name, value):
+        """Create new value in data"""
+        try:
+            # We need to enclose values in a list to be able to send
+            # them to the kernel in Python 2
+            svalue = [cloudpickle.dumps(value, protocol=PICKLE_PROTOCOL)]
+            self.shellwidget.set_value(name, svalue)
+        except TypeError as e:
+            QMessageBox.critical(self, _("Error"),
+                                 "TypeError: %s" % to_text_string(e))
+        self.shellwidget.refresh_namespacebrowser()
+
+    def remove_values(self, names):
+        """Remove values from data"""
+        for name in names:
+            self.shellwidget.remove_value(name)
+        self.shellwidget.refresh_namespacebrowser()
+
+    def copy_value(self, orig_name, new_name):
+        """Copy value"""
+        self.shellwidget.copy_value(orig_name, new_name)
+        self.shellwidget.refresh_namespacebrowser()
+
+    def is_list(self, name):
+        """Return True if variable is a list, a tuple or a set"""
+        return self.var_properties[name]['is_list']
+
+    def is_dict(self, name):
+        """Return True if variable is a dictionary"""
+        return self.var_properties[name]['is_dict']
+
+    def get_len(self, name):
+        """Return sequence length"""
+        return self.var_properties[name]['len']
+
+    def is_array(self, name):
+        """Return True if variable is a NumPy array"""
+        return self.var_properties[name]['is_array']
+
+    def is_image(self, name):
+        """Return True if variable is a PIL.Image image"""
+        return self.var_properties[name]['is_image']
+
+    def is_data_frame(self, name):
+        """Return True if variable is a DataFrame"""
+        return self.var_properties[name]['is_data_frame']
+
+    def is_series(self, name):
+        """Return True if variable is a Series"""
+        return self.var_properties[name]['is_series']
+
+    def get_array_shape(self, name):
+        """Return array's shape"""
+        return self.var_properties[name]['array_shape']
+
+    def get_array_ndim(self, name):
+        """Return array's ndim"""
+        return self.var_properties[name]['array_ndim']
+
+    def plot(self, name, funcname):
+        """Plot item"""
+        sw = self.shellwidget
+        if sw._reading:
+            sw.dbg_exec_magic('varexp', '--%s %s' % (funcname, name))
+        else:
+            sw.execute("%%varexp --%s %s" % (funcname, name))
+
+    def imshow(self, name):
+        """Show item's image"""
+        sw = self.shellwidget
+        if sw._reading:
+            sw.dbg_exec_magic('varexp', '--imshow %s' % name)
+        else:
+            sw.execute("%%varexp --imshow %s" % name)
+
+    def show_image(self, name):
+        """Show image (item is a PIL image)"""
+        command = "%s.show()" % name
+        sw = self.shellwidget
+        if sw._reading:
+            sw.kernel_client.input(command)
+        else:
+            sw.execute(command)
+
+    # -------------------------------------------------------------------------
+
+    def setup_menu(self, minmax):
+        """Setup context menu."""
+        menu = BaseTableView.setup_menu(self, minmax)
+        return menu
+
+
+# =============================================================================
+# Tests
+# =============================================================================
+def get_test_data():
+    """Create test data."""
+    import numpy as np
+    from spyder.pil_patch import Image
+    image = Image.fromarray(np.random.randint(256, size=(100, 100)),
+                            mode='P')
+    testdict = {'d': 1, 'a': np.random.rand(10, 10), 'b': [1, 2]}
+    testdate = datetime.date(1945, 5, 8)
+    test_timedelta = datetime.timedelta(days=-1, minutes=42, seconds=13)
+
+    try:
+        import pandas as pd
+    except (ModuleNotFoundError, ImportError):
+        test_timestamp, test_pd_td, test_dtindex, test_series, test_df = None
+    else:
+        test_timestamp = pd.Timestamp("1945-05-08T23:01:00.12345")
+        test_pd_td = pd.Timedelta(days=2193, hours=12)
+        test_dtindex = pd.DatetimeIndex(start="1939-09-01T",
+                                              end="1939-10-06",
+                                              freq="12H")
+        test_series = pd.Series({"series_name": [0, 1, 2, 3, 4, 5]})
+        test_df = pd.DataFrame({"string_col": ["a", "b", "c", "d"],
+                                "int_col": [0, 1, 2, 3],
+                                "float_col": [1.1, 2.2, 3.3, 4.4],
+                                "bool_col": [True, False, False, True]})
+
+    class Foobar(object):
+
+        def __init__(self):
+            self.text = "toto"
+            self.testdict = testdict
+            self.testdate = testdate
+
+    foobar = Foobar()
+    return {'object': foobar,
+            'module': np,
+            'str': 'kjkj kj k j j kj k jkj',
+            'unicode': to_text_string('éù', 'utf-8'),
+            'list': [1, 3, [sorted, 5, 6], 'kjkj', None],
+            'set': {1, 2, 1, 3, None, 'A', 'B', 'C', True, False},
+            'tuple': ([1, testdate, testdict, test_timedelta], 'kjkj', None),
+            'dict': testdict,
+            'float': 1.2233,
+            'int': 223,
+            'bool': True,
+            'array': np.random.rand(10, 10).astype(np.int64),
+            'masked_array': np.ma.array([[1, 0], [1, 0]],
+                                        mask=[[True, False], [False, False]]),
+            '1D-array': np.linspace(-10, 10).astype(np.float16),
+            '3D-array': np.random.randint(2, size=(5, 5, 5)).astype(np.bool_),
+            'empty_array': np.array([]),
+            'image': image,
+            'date': testdate,
+            'datetime': datetime.datetime(1945, 5, 8, 23, 1, 0, int(1.5e5)),
+            'timedelta': test_timedelta,
+            'complex': 2+1j,
+            'complex64': np.complex64(2+1j),
+            'complex128': np.complex128(9j),
+            'int8_scalar': np.int8(8),
+            'int16_scalar': np.int16(16),
+            'int32_scalar': np.int32(32),
+            'int64_scalar': np.int64(64),
+            'float16_scalar': np.float16(16),
+            'float32_scalar': np.float32(32),
+            'float64_scalar': np.float64(64),
+            'bool_scalar': np.bool(8),
+            'bool__scalar': np.bool_(8),
+            'timestamp': test_timestamp,
+            'timedelta_pd': test_pd_td,
+            'datetimeindex': test_dtindex,
+            'series': test_series,
+            'ddataframe': test_df,
+            'None': None,
+            'unsupported1': np.arccos,
+            'unsupported2': np.cast,
+            # Test for Issue #3518
+            'big_struct_array': np.zeros(1000, dtype=[('ID', 'f8'),
+                                                      ('param1', 'f8', 5000)]),
+            }
+
+
+def editor_test():
+    """Test Collections editor."""
+    from spyder.utils.qthelpers import qapplication
+
+    app = qapplication()             #analysis:ignore
+    dialog = CollectionsEditor()
+    dialog.setup(get_test_data())
+    dialog.show()
+    app.exec_()
+
+
+def remote_editor_test():
+    """Test remote collections editor."""
+    from spyder.utils.qthelpers import qapplication
+    app = qapplication()
+
+    from spyder.config.main import CONF
+    from spyder.widgets.variableexplorer.utils import (make_remote_view,
+                                                       REMOTE_SETTINGS)
+
+    settings = {}
+    for name in REMOTE_SETTINGS:
+        settings[name] = CONF.get('variable_explorer', name)
+
+    remote = make_remote_view(get_test_data(), settings)
+    dialog = CollectionsEditor()
+    dialog.setup(remote, remote=True)
+    dialog.show()
+    app.exec_()
+
+
+if __name__ == "__main__":
+    editor_test()
+    remote_editor_test()