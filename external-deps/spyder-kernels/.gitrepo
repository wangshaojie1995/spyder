; DO NOT EDIT (unless you know what you are doing)
;
; This subdirectory is a git "subrepo", and this file is maintained by the
; git-subrepo command. See https://github.com/ingydotnet/git-subrepo#readme
;
[subrepo]
	remote = https://github.com/spyder-ide/spyder-kernels.git
	branch = master
<<<<<<< HEAD
	commit = d7e4319b56d98e60d481e1c096a8b4718e5f68a7
	parent = 9020d1a1a754bdf1a2fffcd2d08bc6afed38d8a2
=======
	commit = fa909029b8f371b985d75422b503e222968a2ac0
	parent = 95e1e15db7245e981a2ce981bfd788a007c5251c
>>>>>>> da7fc96f
	method = merge
	cmdver = 0.4.9<|MERGE_RESOLUTION|>--- conflicted
+++ resolved
@@ -6,12 +6,7 @@
 [subrepo]
 	remote = https://github.com/spyder-ide/spyder-kernels.git
 	branch = master
-<<<<<<< HEAD
-	commit = d7e4319b56d98e60d481e1c096a8b4718e5f68a7
-	parent = 9020d1a1a754bdf1a2fffcd2d08bc6afed38d8a2
-=======
 	commit = fa909029b8f371b985d75422b503e222968a2ac0
 	parent = 95e1e15db7245e981a2ce981bfd788a007c5251c
->>>>>>> da7fc96f
 	method = merge
 	cmdver = 0.4.9