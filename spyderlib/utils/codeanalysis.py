# -*- coding: utf-8 -*-
#
# Copyright © 2011 Pierre Raybaut
# Licensed under the terms of the MIT License
# (see spyderlib/__init__.py for details)

"""
Source code analysis utilities
"""

import sys
import re
import os
from subprocess import Popen, PIPE
import tempfile

# Local import
from spyderlib.baseconfig import _
from spyderlib.utils import programs
from spyderlib.py3compat import to_text_string, to_binary_string, PY3
from spyderlib import dependencies


#==============================================================================
# Pyflakes/pep8 code analysis
#==============================================================================
TASKS_PATTERN = r"(^|#)[ ]*(TODO|FIXME|XXX|HINT|TIP)([^#]*)"

#TODO: this is a test for the following function
def find_tasks(source_code):
    """Find tasks in source code (TODO, FIXME, XXX, ...)"""
    results = []
    for line, text in enumerate(source_code.splitlines()):
        for todo in re.findall(TASKS_PATTERN, text):
            results.append((todo[-1].strip().capitalize(), line+1))
    return results


def check_with_pyflakes(source_code, filename=None):
    """Check source code with pyflakes
    Returns an empty list if pyflakes is not installed"""
    if filename is None:
        filename = '<string>'
    try:
        source_code += '\n'
    except TypeError:
        # Python 3
        source_code += to_binary_string('\n')
        
    import _ast
    from pyflakes.checker import Checker
    # First, compile into an AST and handle syntax errors.
    try:
        tree = compile(source_code, filename, "exec", _ast.PyCF_ONLY_AST)
    except SyntaxError as value:
        # If there's an encoding problem with the file, the text is None.
        if value.text is None:
            return []
        else:
            return [(value.args[0], value.lineno)]
    except (ValueError, TypeError):
        # Example of ValueError: file contains invalid \x escape character
        # (see http://bugs.debian.org/cgi-bin/bugreport.cgi?bug=674797)
        # Example of TypeError: file contains null character
        # (see http://bugs.debian.org/cgi-bin/bugreport.cgi?bug=674796)
        return []
    else:
        # Okay, it's syntactically valid.  Now check it.
        w = Checker(tree, filename)
        w.messages.sort(key=lambda x: x.lineno)
        results = []
        lines = source_code.splitlines()
        for warning in w.messages:
            if 'analysis:ignore' not in \
               to_text_string(lines[warning.lineno-1]):
                results.append((warning.message % warning.message_args,
                                warning.lineno))
        return results

<<<<<<< HEAD
# Required version: Why 0.5 (Python2)? Because it's based on _ast (thread-safe)
PYFLAKES_REQVER = '0.4.2' if PY3 else '0.5.0'
dependencies.add("pyflakes", _("Real-time code analysis"),
=======
# Required version: Why 0.5.0? Because it's based on _ast (thread-safe)
PYFLAKES_REQVER = '0.5.0'
dependencies.add("pyflakes", _("Real-time code analysis on the Editor"),
>>>>>>> 99413c22
                 required_version=PYFLAKES_REQVER)

def is_pyflakes_installed():
    """Return True if pyflakes required version is installed"""
    return programs.is_module_installed('pyflakes', '>='+PYFLAKES_REQVER)


def get_checker_executable(name):
    """Return checker executable in the form of a list of arguments
    for subprocess.Popen"""
    if programs.is_program_installed(name):
        # Checker is properly installed
        return [name]
    else:
        path1 = programs.python_script_exists(package=None,
                                              module=name+'_script')
        path2 = programs.python_script_exists(package=None, module=name)
        if path1 is not None:  # checker_script.py is available
            # Checker script is available but has not been installed
            # (this may work with pyflakes)
            return [sys.executable, path1]
        elif path2 is not None:  # checker.py is available
            # Checker package is available but its script has not been
            # installed (this works with pep8 but not with pyflakes)
            return [sys.executable, path2]


def check(args, source_code, filename=None, options=None):
    """Check source code with checker defined with *args* (list)
    Returns an empty list if checker is not installed"""
    if args is None:
        return []
    if options is not None:
        args += options
    if any(['pyflakes' in arg for arg in args]):
        #  Pyflakes requires an ending new line (pep8 don't! -- see Issue 1123)
        #  Note: this code is not used right now as it is faster to invoke 
        #  pyflakes in current Python interpreter (see `check_with_pyflakes` 
        #  function above) than calling it through a subprocess
        source_code += '\n'
    if filename is None:
        # Creating a temporary file because file does not exist yet 
        # or is not up-to-date
        tempfd = tempfile.NamedTemporaryFile(suffix=".py", delete=False)
        tempfd.write(source_code)
        tempfd.close()
        args.append(tempfd.name)
    else:
        args.append(filename)
    output = Popen(args, stdout=PIPE, stderr=PIPE
                   ).communicate()[0].strip().decode().splitlines()
    if filename is None:
        os.unlink(tempfd.name)
    results = []
    lines = source_code.splitlines()
    for line in output:
        lineno = int(re.search(r'(\:[\d]+\:)', line).group()[1:-1])
        if 'analysis:ignore' not in to_text_string(lines[lineno-1]):
            message = line[line.find(': ')+2:]
            results.append((message, lineno))
    return results


def check_with_pep8(source_code, filename=None):
    """Check source code with pep8"""
    args = get_checker_executable('pep8')
    return check(args, source_code, filename=filename, options=['-r'])


if __name__ == '__main__':
#    fname = __file__
    fname = os.path.join(os.path.dirname(__file__),
                         os.pardir, os.pardir, 'bootstrap.py')
    code = open(fname).read()
    check_results = check_with_pyflakes(code, fname)+\
                    check_with_pep8(code, fname)+find_tasks(code)
#    check_results = check_with_pep8(code, fname)
    for message, line in check_results:
        sys.stdout.write("Message: %s -- Line: %s\n" % (message, line))
<|MERGE_RESOLUTION|>--- conflicted
+++ resolved
@@ -1,167 +1,161 @@
-# -*- coding: utf-8 -*-
-#
-# Copyright © 2011 Pierre Raybaut
-# Licensed under the terms of the MIT License
-# (see spyderlib/__init__.py for details)
-
-"""
-Source code analysis utilities
-"""
-
-import sys
-import re
-import os
-from subprocess import Popen, PIPE
-import tempfile
-
-# Local import
-from spyderlib.baseconfig import _
-from spyderlib.utils import programs
-from spyderlib.py3compat import to_text_string, to_binary_string, PY3
-from spyderlib import dependencies
-
-
-#==============================================================================
-# Pyflakes/pep8 code analysis
-#==============================================================================
-TASKS_PATTERN = r"(^|#)[ ]*(TODO|FIXME|XXX|HINT|TIP)([^#]*)"
-
-#TODO: this is a test for the following function
-def find_tasks(source_code):
-    """Find tasks in source code (TODO, FIXME, XXX, ...)"""
-    results = []
-    for line, text in enumerate(source_code.splitlines()):
-        for todo in re.findall(TASKS_PATTERN, text):
-            results.append((todo[-1].strip().capitalize(), line+1))
-    return results
-
-
-def check_with_pyflakes(source_code, filename=None):
-    """Check source code with pyflakes
-    Returns an empty list if pyflakes is not installed"""
-    if filename is None:
-        filename = '<string>'
-    try:
-        source_code += '\n'
-    except TypeError:
-        # Python 3
-        source_code += to_binary_string('\n')
-        
-    import _ast
-    from pyflakes.checker import Checker
-    # First, compile into an AST and handle syntax errors.
-    try:
-        tree = compile(source_code, filename, "exec", _ast.PyCF_ONLY_AST)
-    except SyntaxError as value:
-        # If there's an encoding problem with the file, the text is None.
-        if value.text is None:
-            return []
-        else:
-            return [(value.args[0], value.lineno)]
-    except (ValueError, TypeError):
-        # Example of ValueError: file contains invalid \x escape character
-        # (see http://bugs.debian.org/cgi-bin/bugreport.cgi?bug=674797)
-        # Example of TypeError: file contains null character
-        # (see http://bugs.debian.org/cgi-bin/bugreport.cgi?bug=674796)
-        return []
-    else:
-        # Okay, it's syntactically valid.  Now check it.
-        w = Checker(tree, filename)
-        w.messages.sort(key=lambda x: x.lineno)
-        results = []
-        lines = source_code.splitlines()
-        for warning in w.messages:
-            if 'analysis:ignore' not in \
-               to_text_string(lines[warning.lineno-1]):
-                results.append((warning.message % warning.message_args,
-                                warning.lineno))
-        return results
-
-<<<<<<< HEAD
-# Required version: Why 0.5 (Python2)? Because it's based on _ast (thread-safe)
-PYFLAKES_REQVER = '0.4.2' if PY3 else '0.5.0'
-dependencies.add("pyflakes", _("Real-time code analysis"),
-=======
-# Required version: Why 0.5.0? Because it's based on _ast (thread-safe)
-PYFLAKES_REQVER = '0.5.0'
-dependencies.add("pyflakes", _("Real-time code analysis on the Editor"),
->>>>>>> 99413c22
-                 required_version=PYFLAKES_REQVER)
-
-def is_pyflakes_installed():
-    """Return True if pyflakes required version is installed"""
-    return programs.is_module_installed('pyflakes', '>='+PYFLAKES_REQVER)
-
-
-def get_checker_executable(name):
-    """Return checker executable in the form of a list of arguments
-    for subprocess.Popen"""
-    if programs.is_program_installed(name):
-        # Checker is properly installed
-        return [name]
-    else:
-        path1 = programs.python_script_exists(package=None,
-                                              module=name+'_script')
-        path2 = programs.python_script_exists(package=None, module=name)
-        if path1 is not None:  # checker_script.py is available
-            # Checker script is available but has not been installed
-            # (this may work with pyflakes)
-            return [sys.executable, path1]
-        elif path2 is not None:  # checker.py is available
-            # Checker package is available but its script has not been
-            # installed (this works with pep8 but not with pyflakes)
-            return [sys.executable, path2]
-
-
-def check(args, source_code, filename=None, options=None):
-    """Check source code with checker defined with *args* (list)
-    Returns an empty list if checker is not installed"""
-    if args is None:
-        return []
-    if options is not None:
-        args += options
-    if any(['pyflakes' in arg for arg in args]):
-        #  Pyflakes requires an ending new line (pep8 don't! -- see Issue 1123)
-        #  Note: this code is not used right now as it is faster to invoke 
-        #  pyflakes in current Python interpreter (see `check_with_pyflakes` 
-        #  function above) than calling it through a subprocess
-        source_code += '\n'
-    if filename is None:
-        # Creating a temporary file because file does not exist yet 
-        # or is not up-to-date
-        tempfd = tempfile.NamedTemporaryFile(suffix=".py", delete=False)
-        tempfd.write(source_code)
-        tempfd.close()
-        args.append(tempfd.name)
-    else:
-        args.append(filename)
-    output = Popen(args, stdout=PIPE, stderr=PIPE
-                   ).communicate()[0].strip().decode().splitlines()
-    if filename is None:
-        os.unlink(tempfd.name)
-    results = []
-    lines = source_code.splitlines()
-    for line in output:
-        lineno = int(re.search(r'(\:[\d]+\:)', line).group()[1:-1])
-        if 'analysis:ignore' not in to_text_string(lines[lineno-1]):
-            message = line[line.find(': ')+2:]
-            results.append((message, lineno))
-    return results
-
-
-def check_with_pep8(source_code, filename=None):
-    """Check source code with pep8"""
-    args = get_checker_executable('pep8')
-    return check(args, source_code, filename=filename, options=['-r'])
-
-
-if __name__ == '__main__':
-#    fname = __file__
-    fname = os.path.join(os.path.dirname(__file__),
-                         os.pardir, os.pardir, 'bootstrap.py')
-    code = open(fname).read()
-    check_results = check_with_pyflakes(code, fname)+\
-                    check_with_pep8(code, fname)+find_tasks(code)
-#    check_results = check_with_pep8(code, fname)
-    for message, line in check_results:
-        sys.stdout.write("Message: %s -- Line: %s\n" % (message, line))
+# -*- coding: utf-8 -*-
+#
+# Copyright © 2011 Pierre Raybaut
+# Licensed under the terms of the MIT License
+# (see spyderlib/__init__.py for details)
+
+"""
+Source code analysis utilities
+"""
+
+import sys
+import re
+import os
+from subprocess import Popen, PIPE
+import tempfile
+
+# Local import
+from spyderlib.baseconfig import _
+from spyderlib.utils import programs
+from spyderlib.py3compat import to_text_string, to_binary_string, PY3
+from spyderlib import dependencies
+
+
+#==============================================================================
+# Pyflakes/pep8 code analysis
+#==============================================================================
+TASKS_PATTERN = r"(^|#)[ ]*(TODO|FIXME|XXX|HINT|TIP)([^#]*)"
+
+#TODO: this is a test for the following function
+def find_tasks(source_code):
+    """Find tasks in source code (TODO, FIXME, XXX, ...)"""
+    results = []
+    for line, text in enumerate(source_code.splitlines()):
+        for todo in re.findall(TASKS_PATTERN, text):
+            results.append((todo[-1].strip().capitalize(), line+1))
+    return results
+
+
+def check_with_pyflakes(source_code, filename=None):
+    """Check source code with pyflakes
+    Returns an empty list if pyflakes is not installed"""
+    if filename is None:
+        filename = '<string>'
+    try:
+        source_code += '\n'
+    except TypeError:
+        # Python 3
+        source_code += to_binary_string('\n')
+        
+    import _ast
+    from pyflakes.checker import Checker
+    # First, compile into an AST and handle syntax errors.
+    try:
+        tree = compile(source_code, filename, "exec", _ast.PyCF_ONLY_AST)
+    except SyntaxError as value:
+        # If there's an encoding problem with the file, the text is None.
+        if value.text is None:
+            return []
+        else:
+            return [(value.args[0], value.lineno)]
+    except (ValueError, TypeError):
+        # Example of ValueError: file contains invalid \x escape character
+        # (see http://bugs.debian.org/cgi-bin/bugreport.cgi?bug=674797)
+        # Example of TypeError: file contains null character
+        # (see http://bugs.debian.org/cgi-bin/bugreport.cgi?bug=674796)
+        return []
+    else:
+        # Okay, it's syntactically valid.  Now check it.
+        w = Checker(tree, filename)
+        w.messages.sort(key=lambda x: x.lineno)
+        results = []
+        lines = source_code.splitlines()
+        for warning in w.messages:
+            if 'analysis:ignore' not in \
+               to_text_string(lines[warning.lineno-1]):
+                results.append((warning.message % warning.message_args,
+                                warning.lineno))
+        return results
+
+# Required version: Why 0.5 (Python2)? Because it's based on _ast (thread-safe)
+PYFLAKES_REQVER = '0.4.2' if PY3 else '0.5.0'
+dependencies.add("pyflakes", _("Real-time code analysis on the Editor"),
+                 required_version=PYFLAKES_REQVER)
+
+def is_pyflakes_installed():
+    """Return True if pyflakes required version is installed"""
+    return programs.is_module_installed('pyflakes', '>='+PYFLAKES_REQVER)
+
+
+def get_checker_executable(name):
+    """Return checker executable in the form of a list of arguments
+    for subprocess.Popen"""
+    if programs.is_program_installed(name):
+        # Checker is properly installed
+        return [name]
+    else:
+        path1 = programs.python_script_exists(package=None,
+                                              module=name+'_script')
+        path2 = programs.python_script_exists(package=None, module=name)
+        if path1 is not None:  # checker_script.py is available
+            # Checker script is available but has not been installed
+            # (this may work with pyflakes)
+            return [sys.executable, path1]
+        elif path2 is not None:  # checker.py is available
+            # Checker package is available but its script has not been
+            # installed (this works with pep8 but not with pyflakes)
+            return [sys.executable, path2]
+
+
+def check(args, source_code, filename=None, options=None):
+    """Check source code with checker defined with *args* (list)
+    Returns an empty list if checker is not installed"""
+    if args is None:
+        return []
+    if options is not None:
+        args += options
+    if any(['pyflakes' in arg for arg in args]):
+        #  Pyflakes requires an ending new line (pep8 don't! -- see Issue 1123)
+        #  Note: this code is not used right now as it is faster to invoke 
+        #  pyflakes in current Python interpreter (see `check_with_pyflakes` 
+        #  function above) than calling it through a subprocess
+        source_code += '\n'
+    if filename is None:
+        # Creating a temporary file because file does not exist yet 
+        # or is not up-to-date
+        tempfd = tempfile.NamedTemporaryFile(suffix=".py", delete=False)
+        tempfd.write(source_code)
+        tempfd.close()
+        args.append(tempfd.name)
+    else:
+        args.append(filename)
+    output = Popen(args, stdout=PIPE, stderr=PIPE
+                   ).communicate()[0].strip().decode().splitlines()
+    if filename is None:
+        os.unlink(tempfd.name)
+    results = []
+    lines = source_code.splitlines()
+    for line in output:
+        lineno = int(re.search(r'(\:[\d]+\:)', line).group()[1:-1])
+        if 'analysis:ignore' not in to_text_string(lines[lineno-1]):
+            message = line[line.find(': ')+2:]
+            results.append((message, lineno))
+    return results
+
+
+def check_with_pep8(source_code, filename=None):
+    """Check source code with pep8"""
+    args = get_checker_executable('pep8')
+    return check(args, source_code, filename=filename, options=['-r'])
+
+
+if __name__ == '__main__':
+#    fname = __file__
+    fname = os.path.join(os.path.dirname(__file__),
+                         os.pardir, os.pardir, 'bootstrap.py')
+    code = open(fname).read()
+    check_results = check_with_pyflakes(code, fname)+\
+                    check_with_pep8(code, fname)+find_tasks(code)
+#    check_results = check_with_pep8(code, fname)
+    for message, line in check_results:
+        sys.stdout.write("Message: %s -- Line: %s\n" % (message, line))